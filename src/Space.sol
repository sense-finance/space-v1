// SPDX-License-Identifier: AGPL-3.0-only
pragma solidity ^0.7.0;
pragma experimental ABIEncoderV2;

// External references
import { FixedPoint } from "@balancer-labs/v2-solidity-utils/contracts/math/FixedPoint.sol";
import { Math as BasicMath } from "@balancer-labs/v2-solidity-utils/contracts/math/Math.sol";
import { BalancerPoolToken } from "@balancer-labs/v2-pool-utils/contracts/BalancerPoolToken.sol";
import { ERC20 } from "@balancer-labs/v2-solidity-utils/contracts/openzeppelin/ERC20.sol";
import { LogCompression } from "@balancer-labs/v2-solidity-utils/contracts/helpers/LogCompression.sol";

import { IMinimalSwapInfoPool } from "@balancer-labs/v2-vault/contracts/interfaces/IMinimalSwapInfoPool.sol";
import { IVault } from "@balancer-labs/v2-vault/contracts/interfaces/IVault.sol";
import { IERC20 } from "@balancer-labs/v2-solidity-utils/contracts/openzeppelin/IERC20.sol";

import { Errors, _require } from "./Errors.sol";
import { PoolPriceOracle } from "./oracle/PoolPriceOracle.sol";

interface AdapterLike {
    function scale() external returns (uint256);

    function scaleStored() external view returns (uint256);

    function target() external view returns (address);

    function symbol() external view returns (string memory);

    function name() external view returns (string memory);

    function getUnderlyingPrice() external view returns (uint256);
}

/*
                    SPACE
        *   '*
                *
                        *
                            *
                    *
                            *
                .                      .
                .                      ;
                :                  - --+- -
                !           .          !

*/

/// @notice A Yieldspace implementation extended such that LPs can deposit
/// [Principal Token, Yield-bearing asset], rather than [Principal Token, Underlying], while keeping the benefits of the
/// yieldspace invariant (e.g. it can hold [Principal Token, cDAI], rather than [Principal Token, DAI], while still operating
/// in "yield space" for the principal token side. See the YieldSpace paper for more https://yield.is/YieldSpace.pdf)
/// @dev We use much more internal storage here than in other Sense contracts because it
/// conforms to Balancer's own style, and we're using several Balancer functions that play nicer if we do.
/// @dev Requires an external "Adapter" contract with a `scale()` function which returns the
/// current exchange rate from Target to the Underlying asset.
contract Space is IMinimalSwapInfoPool, BalancerPoolToken, PoolPriceOracle {
    using FixedPoint for uint256;

    /* ========== STRUCTURES ========== */

    struct OracleData {
        uint16 oracleIndex;
        uint32 oracleSampleInitialTimestamp;
        bool oracleEnabled;
        int200 logInvariant;
    }

    /* ========== CONSTANTS ========== */

    /// @notice Minimum BPT we can have for this pool after initialization
    uint256 public constant MINIMUM_BPT = 1e6;

    /* ========== PUBLIC IMMUTABLES ========== */

    /// @notice Adapter address for the associated Series
    address public immutable adapter;

    /// @notice Maturity timestamp for associated Series
    uint256 public immutable maturity;

    /// @notice Principal Token index (there are only two tokens in this pool, so `targeti` is always just the complement)
    uint256 public immutable pti;

    /// @notice Yieldspace config indicating the starting point from which the curve shifts (lower numbers mean that it starts closer to the constant sum side)
    uint256 public immutable ts;

    /// @notice Yieldspace config indicating how much to discount the effective interest when swapping Target to PT
    uint256 public immutable g1;

    /// @notice Yieldspace config indicating how much to mark the effective interest up when swapping PT to Target
    uint256 public immutable g2;

    /* ========== INTERNAL IMMUTABLES ========== */

    /// @dev Balancer pool id (as registered with the Balancer Vault)
    bytes32 internal immutable _poolId;

    /// @dev Token registered at index 0 for this pool
    IERC20 internal immutable _token0;

    /// @dev Token registered at index one for this pool
    IERC20 internal immutable _token1;

    /// @dev Factor needed to scale the PT to 18 decimals
    uint256 internal immutable _scalingFactorPT;

    /// @dev Factor needed to scale the Target token to 18 decimals
    uint256 internal immutable _scalingFactorTarget;

    /// @dev Balancer Vault
    IVault internal immutable _vault;

    /// @dev Contract that collects Balancer protocol fees
    address internal immutable _protocolFeesCollector;

    /* ========== INTERNAL MUTABLE STORAGE ========== */

    /// @dev Scale value for the yield-bearing asset's first `join` (i.e. initialization)
    uint256 internal _initScale;

    /// @dev Invariant tracking for calculating Balancer protocol fees
    uint256 internal _lastToken0Reserve;
    uint256 internal _lastToken1Reserve;

    /// @dev Oracle sample collection metadata
    OracleData internal oracleData;

    constructor(
        IVault vault,
        address _adapter,
        uint256 _maturity,
        address pt,
        uint256 _ts,
        uint256 _g1,
        uint256 _g2,
        bool _oracleEnabled
    ) BalancerPoolToken(
        string(abi.encodePacked("Sense Space ", ERC20(pt).name())),
        string(abi.encodePacked("SPACE-", ERC20(pt).symbol()))
    ) {
        bytes32 poolId = vault.registerPool(IVault.PoolSpecialization.TWO_TOKEN);

        address target = AdapterLike(_adapter).target();
        IERC20[] memory tokens = new IERC20[](2);

        // Ensure that the array of tokens is correctly ordered
        uint256 _pti = pt < target ? 0 : 1;
        tokens[_pti] = IERC20(pt);
        tokens[1 - _pti] = IERC20(target);
        vault.registerTokens(poolId, tokens, new address[](2));

        // Set Balancer-specific pool config
        _vault = vault;
        _poolId = poolId;
        _token0 = tokens[0];
        _token1 = tokens[1];
        _protocolFeesCollector = address(vault.getProtocolFeesCollector());

        _scalingFactorPT = 10**(BasicMath.sub(uint256(18), ERC20(pt).decimals()));
        _scalingFactorTarget = 10**(BasicMath.sub(uint256(18), ERC20(target).decimals()));

        // Set Yieldspace config
        g1 = _g1; // Fees are baked into factors `g1` & `g2`,
        g2 = _g2; // see the "Fees" section of the yieldspace paper
        ts = _ts;

        // Set Space-specific slots
        pti = _pti;
        adapter = _adapter;
        maturity = _maturity;
        oracleData.oracleEnabled = _oracleEnabled;
    }

    /* ========== BALANCER VAULT HOOKS ========== */

    function onJoinPool(
        bytes32 poolId,
        address, /* sender */
        address recipient,
        uint256[] memory reserves,
        uint256 lastChangeBlock,
        uint256 protocolSwapFeePercentage,
        bytes memory userData
    ) external override onlyVault(poolId) returns (uint256[] memory, uint256[] memory) {
        // Space does not have multiple join types like other Balancer pools,
        // instead, its `joinPool` always behaves like `EXACT_TOKENS_IN_FOR_BPT_OUT`

        _require(maturity >= block.timestamp, Errors.POOL_PAST_MATURITY);

        (uint256[] memory reqAmountsIn, uint256 minBptOut) = abi.decode(userData, (uint256[], uint256));

        // Upscale both requested amounts and reserves to 18 decimals
        _upscaleArray(reserves);
        _upscaleArray(reqAmountsIn);

        if (totalSupply() == 0) {
            uint256 initScale = AdapterLike(adapter).scale();

            // Convert target balance into Underlying
            // note We assume scale values will always be 18 decimals
            uint256 underlyingIn = reqAmountsIn[1 - pti].mulDown(initScale);

            // Just like weighted pool 2 token from the balancer v2 monorepo,
            // we lock MINIMUM_BPT in by minting it for the PT address. This reduces potential
            // issues with rounding and ensures that this code path will only be executed once
            _mintPoolTokens(address(0), MINIMUM_BPT);

            uint256 bptToMint = underlyingIn.sub(MINIMUM_BPT);

            // Mint the recipient BPT comensurate with the value of their join in Underlying
            _mintPoolTokens(recipient, bptToMint);

            _require(bptToMint >= minBptOut, Errors.BPT_OUT_MIN_AMOUNT);

            // Set the scale value all future deposits will be backdated to
            _initScale = initScale;

            // For the first join, we don't pull any PT, regardless of what the caller requested.
            // This starts this pool off as synthetic Underlying only, as the yieldspace invariant expects
            delete reqAmountsIn[pti];

            // Cache starting Target reserves
            reserves = reqAmountsIn;
        
            // Cache new reserves, post join
            _cacheReserves(reserves);

            // Amounts entering the Pool, so we round up
            _downscaleUpArray(reqAmountsIn);

            return (reqAmountsIn, new uint256[](2));
        } else {
            // Update oracle with upscaled reserves
            _updateOracle(lastChangeBlock, reserves[pti], reserves[1 - pti]);

            // Calculate fees due before updating bpt balances to determine invariant growth from just swap fees
            if (protocolSwapFeePercentage != 0) {
                // This doesn't break the YS virtual reserves efficiency trick because, even though we're minting new BPT, 
                // the BPT is still getting denser faster than it's getting diluted, 
                // meaning that it'll never fall below invariant #23 in the YS paper
                _mintPoolTokens(_protocolFeesCollector, _bptFeeDue(reserves, protocolSwapFeePercentage));
            }

            (uint256 bptToMint, uint256[] memory amountsIn) = _tokensInForBptOut(reqAmountsIn, reserves);

            _require(bptToMint >= minBptOut, Errors.BPT_OUT_MIN_AMOUNT);

            // `recipient` receives liquidity tokens
            _mintPoolTokens(recipient, bptToMint);

            // Update reserves for caching
            //
            // No risk of overflow as this function will only succeed if the user actually has `amountsIn` and
            // the max token supply for a well-behaved token is bounded by `uint256 totalSupply`
            reserves[0] += amountsIn[0];
            reserves[1] += amountsIn[1];

            // Cache new reserves, post join
            _cacheReserves(reserves);

            // Amounts entering the Pool, so we round up
            _downscaleUpArray(amountsIn);

            // Inspired by PR #990 in the balancer v2 monorepo, we always return pt dueProtocolFeeAmounts
            // to the Vault, and pay protocol fees by minting BPT directly to the protocolFeeCollector instead
            return (amountsIn, new uint256[](2));
        }
    }

    function onExitPool(
        bytes32 poolId,
        address sender,
        address, /* recipient */
        uint256[] memory reserves,
        uint256 lastChangeBlock,
        uint256 protocolSwapFeePercentage,
        bytes memory userData
    ) external override onlyVault(poolId) returns (uint256[] memory, uint256[] memory) {
        // Space does not have multiple exit types like other Balancer pools,
        // instead, its `exitPool` always behaves like `EXACT_BPT_IN_FOR_TOKENS_OUT`

        // Upscale reserves to 18 decimals
        _upscaleArray(reserves);

        // Update oracle with upscaled reserves
        _updateOracle(lastChangeBlock, reserves[pti], reserves[1 - pti]);

        // Calculate fees due before updating bpt balances to determine invariant growth from just swap fees
        if (protocolSwapFeePercentage != 0) {
            _mintPoolTokens(_protocolFeesCollector, _bptFeeDue(reserves, protocolSwapFeePercentage));
        }

        // Determine what percentage of the pool the BPT being passed in represents
        uint256 bptAmountIn = abi.decode(userData, (uint256));

        // Calculate the amount of tokens owed in return for giving that amount of BPT in
        uint256[] memory amountsOut = new uint256[](2);
        uint256 _totalSupply = totalSupply();
        // Even though we are sending tokens to the user, we round both amounts out *up* here, b/c:
        //     1) Maximizing the number of tokens users get when exiting maximizes the
        //        number of BPT we mint for users joining afterwards (it maximizes the equation 
        //        totalSupply * amtIn / reserves). As a result, we ensure that the total supply component of the
        //        numerator is greater than the denominator in the "marginal rate equation" (eq. 2) from the YS paper
        //     2) We lock MINIMUM_BPT away at initialization, which means a number of reserves will
        //        remain untouched and will function as a buffer for "off by one" rounding errors
        amountsOut[0] = reserves[0].mulUp(bptAmountIn).divUp(_totalSupply);
        amountsOut[1] = reserves[1].mulUp(bptAmountIn).divUp(_totalSupply);

        // `sender` pays for the liquidity
        _burnPoolTokens(sender, bptAmountIn);

        // Update reserves for caching
        reserves[0] = reserves[0].sub(amountsOut[0]);
        reserves[1] = reserves[1].sub(amountsOut[1]);

        // Cache new invariant and reserves, post exit
        _cacheReserves(reserves);

        // Amounts are leaving the Pool, so we round down
        _downscaleDownArray(amountsOut);

        return (amountsOut, new uint256[](2));
    }

    function onSwap(
        SwapRequest memory request,
        uint256 reservesTokenIn,
        uint256 reservesTokenOut
    ) external override returns (uint256) {
        bool ptIn = request.tokenIn == _token0 ? pti == 0 : pti == 1;
        bool givenIn = request.kind == IVault.SwapKind.GIVEN_IN;

        uint256 scalingFactorTokenIn = _scalingFactor(ptIn);
        uint256 scalingFactorTokenOut = _scalingFactor(!ptIn);

        // Upscale reserves to 18 decimals
        reservesTokenIn = _upscale(reservesTokenIn, scalingFactorTokenIn);
        reservesTokenOut = _upscale(reservesTokenOut, scalingFactorTokenOut);

        if (msg.sender == address(getVault())) {
<<<<<<< HEAD
            // Update oracle with upscaled reserves
            _updateOracle(
                request.lastChangeBlock,
                pTIn ? reservesTokenIn : reservesTokenOut,
                pTIn ? reservesTokenOut: reservesTokenIn
            );
        }
=======
            // Given this is a real swap and not a preview, update oracle with upscaled reserves
            _updateOracle(
                request.lastChangeBlock,
                ptIn ? reservesTokenIn : reservesTokenOut,
                ptIn ? reservesTokenOut: reservesTokenIn
            );
        }

        uint256 amountDelta = _upscale(request.amount, givenIn ? scalingFactorTokenIn : scalingFactorTokenOut);
        
        uint256 previewedAmount = onSwapPreview(
            ptIn,
            givenIn,
            amountDelta,
            reservesTokenIn,
            reservesTokenOut,
            totalSupply(),
            AdapterLike(adapter).scale()
        );
>>>>>>> 1be987d1

        return givenIn ? _downscaleDown(previewedAmount, scalingFactorTokenOut) : _downscaleUp(previewedAmount, scalingFactorTokenIn);
    }

    function onSwapPreview(
        bool ptIn,
        bool givenIn,
        uint256 amountDelta,
        uint256 reservesTokenIn,
        uint256 reservesTokenOut,
        uint256 _totalSupply,
        uint256 scale
    ) public view returns (uint256) {
        if (ptIn) {
            // Add LP supply to PT reserves, as suggested by the yieldspace paper
            reservesTokenIn = reservesTokenIn.add(_totalSupply);

            // Backdate the Target reserves and convert to Underlying, as if it were still t0 (initialization)
            reservesTokenOut = reservesTokenOut.mulDown(_initScale);
        } else {
            // Backdate the Target reserves and convert to Underlying, as if it were still t0 (initialization)
            reservesTokenIn = reservesTokenIn.mulDown(_initScale);

            // Add LP supply to PT reserves, as suggested by the yieldspace paper
            reservesTokenOut = reservesTokenOut.add(_totalSupply);
        }

        if (givenIn) {
            // If Target is being swapped in, convert the amountIn to Underlying using present day Scale
            if (!ptIn) {
                amountDelta = amountDelta.mulDown(scale);
            }

            // Determine the amountOut
            uint256 amountOut = _onSwap(ptIn, true, amountDelta, reservesTokenIn, reservesTokenOut);

            // If PTs are being swapped in, convert the Underlying out back to Target using present day Scale
            if (ptIn) {
                amountOut = amountOut.divDown(scale);
            }

            return amountOut;
        } else {
            // If PTs are being swapped in, convert the amountOut from Target to Underlying using present day Scale
            if (ptIn) {
                amountDelta = amountDelta.mulDown(scale);
            }

            // Determine the amountIn
            uint256 amountIn = _onSwap(ptIn, false, amountDelta, reservesTokenIn, reservesTokenOut);

            // If Target is being swapped in, convert the amountIn back to Target using present day Scale
            if (!ptIn) {
                amountIn = amountIn.divDown(scale);
            }

            return amountIn;
        }
    }

    /* ========== INTERNAL JOIN/SWAP ACCOUNTING ========== */

    /// @notice Calculate the max amount of BPT that can be minted from the requested amounts in,
    // given the ratio of the reserves, and assuming we don't make any swaps
    function _tokensInForBptOut(uint256[] memory reqAmountsIn, uint256[] memory reserves)
        internal
        view
        returns (uint256, uint256[] memory)
    {
        // Disambiguate reserves wrt token type
        (uint256 pTReserves, uint256 targetReserves) = (reserves[pti], reserves[1 - pti]);

        uint256[] memory amountsIn = new uint256[](2);

        // An empty PT reserve occurs after 
        //     1) Pool initialization
        //     2) When the entire PT side is swapped out of the pool without implying a negative rate
        if (pTReserves == 0) {
            uint256 reqTargetIn = reqAmountsIn[1 - pti];
            // Mint LP shares according to the relative amount of Target being offered
            uint256 bptToMint = reqTargetIn.mulDown(_initScale);

            // Pull the entire offered Target
            amountsIn[1 - pti] = reqTargetIn;

            return (bptToMint, amountsIn);
        } else {
            // Disambiguate requested amounts wrt token type
            (uint256 reqPTIn, uint256 reqTargetIn) = (reqAmountsIn[pti], reqAmountsIn[1 - pti]);
            uint256 _totalSupply = totalSupply();
            // Caclulate the percentage of the pool we'd get if we pulled all of the requested Target in
            uint256 bptToMintTarget = BasicMath.mul(_totalSupply, reqTargetIn) / targetReserves;

            // Caclulate the percentage of the pool we'd get if we pulled all of the requested PT in
            uint256 bptToMintPT = BasicMath.mul(_totalSupply, reqPTIn) / pTReserves;

            // Determine which amountIn is our limiting factor
            if (bptToMintTarget < bptToMintPT) {
                amountsIn[pti] = BasicMath.mul(pTReserves, reqTargetIn) / targetReserves;
                amountsIn[1 - pti] = reqTargetIn;

                return (bptToMintTarget, amountsIn);
            } else {
                amountsIn[pti] = reqPTIn;
                amountsIn[1 - pti] = BasicMath.mul(targetReserves, reqPTIn) / pTReserves;

                return (bptToMintPT, amountsIn);
            }
        }
    }

    /// @notice Calculate the missing variable in the yield space equation given the direction (PT in vs. out)
    /// @dev We round in favor of the LPs, meaning that traders get slightly worse prices than they would if we had full
    /// precision. However, the differences are small (on the order of 1e-11), and should only matter for very small trades.
    function _onSwap(
        bool pTIn,
        bool givenIn,
        uint256 amountDelta,
        uint256 reservesTokenIn,
        uint256 reservesTokenOut
    ) internal view returns (uint256) {
        // xPre = token in reserves pre swap
        // yPre = token out reserves pre swap

        // Seconds until maturity, in 18 decimals
        // After maturity, this pool becomes a constant sum AMM
        uint256 ttm = maturity > block.timestamp ? uint256(maturity - block.timestamp) * FixedPoint.ONE : 0;

        // Time shifted partial `t` from the yieldspace paper (`ttm` adjusted by some factor `ts`)
        uint256 t = ts.mulDown(ttm);

        // Full `t` with fees baked in
        uint256 a = (pTIn ? g2 : g1).mulUp(t).complement();

        // Pow up for `x1` & `y1` and down for `xOrY2` causes the pow induced error for `xOrYPost`
        // to tend towards higher values rather than lower.
        // Effectively we're adding a little bump up for ammountIn, and down for amountOut

        // x1 = xPre ^ a; y1 = yPre ^ a
        uint256 x1 = reservesTokenIn.powUp(a);
        uint256 y1 = reservesTokenOut.powUp(a);

        // y2 = (yPre - amountOut) ^ a; x2 = (xPre + amountIn) ^ a
        //
        // No overflow risk in the addition as Balancer will only allow an `amountDelta` for tokens coming in
        // if the user actually has it, and the max token supply for well-behaved tokens is bounded by the uint256 type
        uint256 newReservesTokenInOrOut = givenIn ? reservesTokenIn + amountDelta : reservesTokenOut.sub(amountDelta);
        uint256 xOrY2 = newReservesTokenInOrOut.powDown(a);

        // x1 + y1 = xOrY2 + xOrYPost ^ a
        // -> xOrYPost ^ a = x1 + y1 - x2
        // -> xOrYPost = (x1 + y1 - xOrY2) ^ (1 / a)
        uint256 xOrYPost = (x1.add(y1).sub(xOrY2)).powUp(FixedPoint.ONE.divDown(a));
        _require(!givenIn || reservesTokenOut > xOrYPost, Errors.SWAP_TOO_SMALL);

        if (givenIn) {
            // Check that PT reserves are greater than "Underlying" reserves per section 6.3 of the YS paper
            _require(
                pTIn ?
                newReservesTokenInOrOut >= xOrYPost :
                newReservesTokenInOrOut <= xOrYPost,
                Errors.NEGATIVE_RATE
            );

            // amountOut = yPre - yPost
            return reservesTokenOut.sub(xOrYPost);
        } else {
            _require(
                pTIn ?
                xOrYPost >= newReservesTokenInOrOut :
                xOrYPost <= newReservesTokenInOrOut,
                Errors.NEGATIVE_RATE
            );

            // amountIn = xPost - xPre
            return xOrYPost.sub(reservesTokenIn);
        }
    }

    /* ========== PROTOCOL FEE HELPERS ========== */

    /// @notice Determine the growth in the invariant due to swap fees only
    /// @dev This can't be a view function b/c `Adapter.scale` is not a view function
    function _bptFeeDue(uint256[] memory reserves, uint256 protocolSwapFeePercentage) internal view returns (uint256) {
        uint256 ttm = maturity > block.timestamp ? uint256(maturity - block.timestamp) * FixedPoint.ONE : 0;
        uint256 a = ts.mulDown(ttm).complement();

        // Invariant growth from time only
        uint256 timeOnlyInvariant = _lastToken0Reserve.powDown(a).add(_lastToken1Reserve.powDown(a));

        // `x` & `y` for the actual invariant, with growth from time and fees
        uint256 x = reserves[pti].add(totalSupply()).powDown(a);
        uint256 y = reserves[1 - pti].mulDown(_initScale).powDown(a);
        uint256 fullInvariant = x.add(y);

        if (fullInvariant <= timeOnlyInvariant) {
            // Similar to the invariant check in balancer-v2-monorepo/**/WeightedMath.sol,
            // this shouldn't happen outside of rounding errors, yet we keep this so that those
            // potential errors don't lead to a locked state
            return 0;
        }

        // The formula to calculate fees due is:
        //
        // where:
        //   `g` is the factor by which reserves have grown
        //   `time-only invariant` = x^a + y^a
        //   `realized invariant`  = (g*x)^a + (g*y)^a
        //
        //              /   realized invariant     \ ^ (1/a)
        // `growth` =  |   ----------------------  |
        //              \   time-only invariant    /
        //
        //
        // This gets us the proportional growth of all token balances, or `growth`
        //
        // We can plug this into the following equation from `WeightedMath` in PR#1111 on the Balancer monorepo:
        //
        //             supply * protocol fee * (growth - 1)
        //                 ---------------------------
        //                          growth
        // toMint = --------------------------------------
        //              1 - protocol fee * (growth - 1)
        //                ---------------------------
        //                          growth

        uint256 growth = fullInvariant.divDown(timeOnlyInvariant).powUp(FixedPoint.ONE.divDown(a));
        uint256 k = protocolSwapFeePercentage.mulDown(growth.sub(FixedPoint.ONE)).divDown(growth);

        return totalSupply().mulDown(k).divDown(k.complement());
    }

    /// @notice Cache the given reserve amounts
    /// @dev if the oracle is set, this function will also cache the invariant and supply
    function _cacheReserves(uint256[] memory reserves) internal {
        uint256 reservePT = reserves[pti].add(totalSupply());
        // Calculate the backdated Target reserve
        uint256 reserveUnderlying = reserves[1 - pti].mulDown(_initScale);

        // Caclulate the invariant and store everything
        uint256 lastToken0Reserve;
        uint256 lastToken1Reserve;
        if (pti == 0) {
            lastToken0Reserve = reservePT;
            lastToken1Reserve = reserveUnderlying;
        } else {
            lastToken0Reserve = reserveUnderlying;
            lastToken1Reserve = reservePT;
        }

        if (oracleData.oracleEnabled) {
            // If the oracle is enabled, cache the current invarant as well so that callers can determine liquidity
            uint256 ttm = maturity > block.timestamp ? uint256(maturity - block.timestamp) * FixedPoint.ONE : 0;
            uint256 a = ts.mulDown(ttm).complement();

            oracleData.logInvariant = int200(
                LogCompression.toLowResLog(
                    lastToken0Reserve.powDown(a).add(lastToken1Reserve.powDown(a))
                )
            );
        }

        _lastToken0Reserve = lastToken0Reserve;
        _lastToken1Reserve = lastToken1Reserve;
    }

    /* ========== ORACLE HELPERS ========== */

    /// @notice Update the oracle with the current index and timestamp
    /// @dev Must receive reserves that have already been upscaled
    /// @dev Acts as a no-op if:
    ///     * the oracle is not enabled 
    ///     * a price has already been stored for this block
    ///     * the Target side of the pool doesn't have enough liquidity
    function _updateOracle(
        uint256 lastChangeBlock,
        uint256 balancePT,
        uint256 balanceTarget
    ) internal {
        // The Target side of the pool must have at least 0.01 units of liquidity for us to collect a price sample
        // note additional liquidity contraints may be enforced outside of this contract via the invariant TWAP
        if (oracleData.oracleEnabled && block.number > lastChangeBlock && balanceTarget >= 1e16) {
            // Use equation (2) from the YieldSpace paper to calculate the the marginal rate from the reserves
            uint256 impliedRate = balancePT.add(totalSupply())
                .divDown(balanceTarget.mulDown(_initScale));

            // Guard against rounding from exits leading the implied rate to be very slightly negative
            // NOTE: in a future version of this system, a postive rate invariant for joins/exits will be preserved,
            // as is currently done for swaps
            impliedRate = impliedRate < FixedPoint.ONE ? 0 : impliedRate.sub(FixedPoint.ONE);

            // Cacluate the price of one PT in Target terms
            uint256 pTPriceInTarget = getPriceFromImpliedRate(impliedRate);

            // Following Balancer's oracle conventions, get price of token 1 in terms of token 0 and
            // and the price of one BPT in terms of token 0
            //
            // note b/c reserves are upscaled coming into this function,
            // price is already upscaled to 18 decimals, regardless of the decimals used for token 0 & 1
            uint256 pairPrice = pti == 0 ? FixedPoint.ONE.divDown(pTPriceInTarget) : pTPriceInTarget;

            uint256 oracleUpdatedIndex = _processPriceData(
                oracleData.oracleSampleInitialTimestamp,
                oracleData.oracleIndex,
                LogCompression.toLowResLog(pairPrice),
                // We diverge from Balancer's defaults here by storing implied rate
                // rather than BPT price in this second slot
                //
                // Also note implied rates of less than 1e6 are taken as 1e6, b/c:
                //     1) `toLowResLog` fails for 0 and 1e6 is precise enough for our needs
                //     2) 1e6 is the lowest value Balancer passes into this util (min for totalSupply())
                impliedRate < 1e6 ? LogCompression.toLowResLog(1e6) : LogCompression.toLowResLog(impliedRate),
                int256(oracleData.logInvariant)
            );

            if (oracleData.oracleIndex != oracleUpdatedIndex) {
                oracleData.oracleSampleInitialTimestamp = uint32(block.timestamp);
                oracleData.oracleIndex = uint16(oracleUpdatedIndex);
            }
        }
    }

    function _getOracleIndex() internal view override returns (uint256) {
        return oracleData.oracleIndex;
    }

    /* ========== PUBLIC GETTERS ========== */

    /// @notice Get the APY implied rate for PTs given a price in Target
    /// @param pTPriceInTarget price of PTs in terms of Target
    function getImpliedRateFromPrice(uint256 pTPriceInTarget) public view returns (uint256 impliedRate) {
        if (block.timestamp >= maturity) {
            return 0;
        }

        // Calculate the *normed* implied rate from the PT price 
        // (i.e. the effective implied rate of PTs over the period normed by the timeshift param)
        // (e.g. PTs = 0.9 [U], time to maturity of 0.5 yrs, timeshift param of 10 yrs, the
        //  normed implied rate = ( 1 / 0.9 ) ^ ( 1 / (0.5 * [1 / 10]) ) - 1 = 722.5% )
        impliedRate = FixedPoint.ONE
            .divDown(pTPriceInTarget.mulDown(AdapterLike(adapter).scaleStored()))
            .powDown(FixedPoint.ONE.divDown(ts).divDown((maturity - block.timestamp) * FixedPoint.ONE))
            .sub(FixedPoint.ONE);
    }

    /// @notice Get price of PTs in Target terms given a price for PTs in Target
    /// @param impliedRate Normed implied rate
    function getPriceFromImpliedRate(uint256 impliedRate) public view returns (uint256 pTPriceInTarget) {
        if (block.timestamp >= maturity) {
            return FixedPoint.ONE;
        }

        // Calculate the PT price in Target from an implied rate adjusted by the timeshift param,
        // where the timeshift is a normalization factor applied to the time to maturity
        pTPriceInTarget = FixedPoint.ONE
            .divDown(impliedRate.add(FixedPoint.ONE)
            .powDown(((maturity - block.timestamp) * FixedPoint.ONE)
            .divDown(FixedPoint.ONE.divDown(ts))))
            .divDown(AdapterLike(adapter).scaleStored());
    }

    function getEQReserves(
        uint256 stretchedRate,
        uint256 _maturity,
        uint256 ptReserves,
        uint256 targetReserves,
        uint256 _totalSupply,
        uint256 fee
    ) public view returns (
        uint256 eqPTReserves,
        uint256 eqTargetReserves
    ) {
        uint256 a = fee.mulDown(ts.mulDown(_maturity > block.timestamp ? uint256(_maturity - block.timestamp) * FixedPoint.ONE : 0)).complement();

        uint256 initScale = _initScale;
        uint256 eqPTReservesPartial;
        {
            if (initScale == 0) initScale = AdapterLike(adapter).scaleStored();
            uint256 k = ptReserves.add(_totalSupply).powDown(a).add(
                targetReserves.mulDown(initScale).powDown(a)
            );
            uint256 i = FixedPoint.ONE.add(stretchedRate).powDown(a);
            i = FixedPoint.ONE.divDown(i).add(FixedPoint.ONE);
            eqPTReservesPartial = k.divDown(i).powDown(FixedPoint.ONE.divDown(a));
        }

        return (eqPTReservesPartial.sub(_totalSupply), eqPTReservesPartial.divDown(initScale.mulDown(FixedPoint.ONE.add(stretchedRate))));
    }

    /// @notice Get the "fair" price for the BPT tokens given a correct price for PTs
    /// in terms of Target. i.e. the price of one BPT in terms of Target using reserves
    /// as they would be if they accurately reflected the true PT price
    /// @dev for a technical explanation of the concept, see the description in the following repo:
    /// https://github.com/makerdao/univ2-lp-oracle/blob/874a59d74d847909cc4a31f0d38ee6b020f6525f/src/UNIV2LPOracle.sol#L26
    function getFairBPTPrice(uint256 ptTwapDuration)
        public
        view
        returns (uint256 fairBptPriceInTarget)
    {
        OracleAverageQuery[] memory queries = new OracleAverageQuery[](1);
        queries[0] = OracleAverageQuery({
            variable: Variable.PAIR_PRICE,
            secs: ptTwapDuration,
            ago: 1 hours // take the oracle from 1 hour ago + ptTwapDuration ago to 1 hour ago
        });

        // TWAP read will revert with ORACLE_NOT_INITIALIZED if the buffer has not been filled
        uint256[] memory results = this.getTimeWeightedAverage(queries);
        uint256 pTPriceInTarget = pti == 1 ? results[0] : FixedPoint.ONE.divDown(results[0]);

        (, uint256[] memory balances, ) = _vault.getPoolTokens(_poolId);
        uint256 _totalSupply = totalSupply();

        // Calculate equilibrium reserves given the current reserve balances, and the rate suggested by the TWAR
        (uint256 eqPTReserves, uint256 eqTargetReserves) = getEQReserves(
            getImpliedRateFromPrice(pTPriceInTarget),
            maturity,
            balances[pti],
            balances[1 - pti],
            _totalSupply,
            FixedPoint.ONE
        );

        fairBptPriceInTarget = eqTargetReserves.add(eqPTReserves.mulDown(pTPriceInTarget)).divDown(_totalSupply);
    }

    function adjustedTotalSupply() external returns (uint256) {
        uint256 protocolSwapFeePercentage = _vault.getProtocolFeesCollector().getSwapFeePercentage();
        (, uint256[] memory balances, ) = _vault.getPoolTokens(_poolId);
        return totalSupply() + _bptFeeDue(balances, protocolSwapFeePercentage);
    }

    /// @notice Get token indices for PT and Target
    function getIndices() public view returns (uint256 _pti, uint256 _targeti) {
        _pti = pti;
        _targeti = 1 - pti;
    }

    /* ========== BALANCER REQUIRED INTERFACE ========== */

    function getPoolId() public view override returns (bytes32) {
        return _poolId;
    }

    function getVault() public view returns (IVault) {
        return _vault;
    }

    /* ========== BALANCER SCALING FUNCTIONS ========== */

    /// @notice Scaling factors for PT & Target tokens
    function _scalingFactor(bool pt) internal view returns (uint256) {
        return pt ? _scalingFactorPT : _scalingFactorTarget;
    }

    /// @notice Scale number type to 18 decimals if need be
    function _upscale(uint256 amount, uint256 scalingFactor) internal pure returns (uint256) {
        return BasicMath.mul(amount, scalingFactor);
    }

    /// @notice Ensure number type is back in its base decimal if need be, rounding down
    function _downscaleDown(uint256 amount, uint256 scalingFactor) internal pure returns (uint256) {
        return amount / scalingFactor;
    }

    /// @notice Ensure number type is back in its base decimal if need be, rounding up
    function _downscaleUp(uint256 amount, uint256 scalingFactor) internal pure returns (uint256) {
        return BasicMath.divUp(amount, scalingFactor);
    }

    /// @notice Upscale array of token amounts to 18 decimals if need be
    function _upscaleArray(uint256[] memory amounts) internal view {
        amounts[pti] = BasicMath.mul(amounts[pti], _scalingFactor(true));
        amounts[1 - pti] = BasicMath.mul(amounts[1 - pti], _scalingFactor(false));
    }

    /// @notice Downscale array of token amounts to 18 decimals if need be, rounding down
    function _downscaleDownArray(uint256[] memory amounts) internal view {
        amounts[pti] = amounts[pti] / _scalingFactor(true);
        amounts[1 - pti] = amounts[1 - pti] / _scalingFactor(false);
    }
    /// @notice Downscale array of token amounts to 18 decimals if need be, rounding up
    function _downscaleUpArray(uint256[] memory amounts) internal view {
        amounts[pti] = BasicMath.divUp(amounts[pti], _scalingFactor(true));
        amounts[1 - pti] = BasicMath.divUp(amounts[1 - pti], _scalingFactor(false));
    }

    /* ========== MODIFIERS ========== */

    /// Taken from balancer-v2-monorepo/**/WeightedPool2Tokens.sol
    modifier onlyVault(bytes32 poolId_) {
        _require(msg.sender == address(getVault()), Errors.CALLER_NOT_VAULT);
        _require(poolId_ == getPoolId(), Errors.INVALID_POOL_ID);
        _;
    }
}<|MERGE_RESOLUTION|>--- conflicted
+++ resolved
@@ -338,15 +338,6 @@
         reservesTokenOut = _upscale(reservesTokenOut, scalingFactorTokenOut);
 
         if (msg.sender == address(getVault())) {
-<<<<<<< HEAD
-            // Update oracle with upscaled reserves
-            _updateOracle(
-                request.lastChangeBlock,
-                pTIn ? reservesTokenIn : reservesTokenOut,
-                pTIn ? reservesTokenOut: reservesTokenIn
-            );
-        }
-=======
             // Given this is a real swap and not a preview, update oracle with upscaled reserves
             _updateOracle(
                 request.lastChangeBlock,
@@ -366,7 +357,6 @@
             totalSupply(),
             AdapterLike(adapter).scale()
         );
->>>>>>> 1be987d1
 
         return givenIn ? _downscaleDown(previewedAmount, scalingFactorTokenOut) : _downscaleUp(previewedAmount, scalingFactorTokenIn);
     }
