--- conflicted
+++ resolved
@@ -87,7 +87,7 @@
     /// @dev Balancer pool id (as registered with the Balancer Vault)
     bytes32 internal immutable _poolId;
 
-    /// @dev Token registered at index zero for this pool
+    /// @dev Token registered at index 0 for this pool
     IERC20 internal immutable _token0;
 
     /// @dev Token registered at index one for this pool
@@ -217,7 +217,7 @@
             return (reqAmountsIn, new uint256[](2));
         } else {
             // Update oracle with upscaled reserves
-            _updateOracle(lastChangeBlock, reserves[zeroi], reserves[1 - zeroi]);
+            _updateOracle(lastChangeBlock, reserves[pti], reserves[1 - pti]);
 
             // Calculate fees due before updating bpt balances to determine invariant growth from just swap fees
             if (protocolSwapFeePercentage != 0) {
@@ -267,7 +267,7 @@
         _upscaleArray(reserves);
 
         // Update oracle with upscaled reserves
-        _updateOracle(lastChangeBlock, reserves[zeroi], reserves[1 - zeroi]);
+        _updateOracle(lastChangeBlock, reserves[pti], reserves[1 - pti]);
 
         // Calculate fees due before updating bpt balances to determine invariant growth from just swap fees
         if (protocolSwapFeePercentage != 0) {
@@ -304,15 +304,10 @@
         uint256 reservesTokenIn,
         uint256 reservesTokenOut
     ) external override returns (uint256) {
-<<<<<<< HEAD
-        bool zeroIn = request.tokenIn == _token0 ? zeroi == 0 : zeroi == 1;
-=======
-        bool token0In = request.tokenIn == _token0;
-        bool principalIn = token0In ? pti == 0 : pti == 1;
->>>>>>> fdfec497
-
-        uint256 scalingFactorTokenIn = _scalingFactor(principalIn);
-        uint256 scalingFactorTokenOut = _scalingFactor(!principalIn);
+        bool pTIn = request.tokenIn == _token0 ? pti == 0 : pti == 1;
+
+        uint256 scalingFactorTokenIn = _scalingFactor(pTIn);
+        uint256 scalingFactorTokenOut = _scalingFactor(!pTIn);
 
         // Upscale reserves to 18 decimals
         reservesTokenIn = _upscale(reservesTokenIn, scalingFactorTokenIn);
@@ -321,13 +316,13 @@
         // Update oracle with upscaled reserves
         _updateOracle(
             request.lastChangeBlock, 
-            zeroIn ? reservesTokenIn : reservesTokenOut, 
-            zeroIn ? reservesTokenOut: reservesTokenIn
+            pTIn ? reservesTokenIn : reservesTokenOut,
+            pTIn ? reservesTokenOut: reservesTokenIn
         );
 
         uint256 scale = AdapterLike(adapter).scale();
 
-        if (principalIn) {
+        if (pTIn) {
             // Add LP supply to PT reserves, as suggested by the yieldspace paper
             reservesTokenIn = reservesTokenIn.add(totalSupply());
 
@@ -344,21 +339,15 @@
         if (request.kind == IVault.SwapKind.GIVEN_IN) {
             request.amount = _upscale(request.amount, scalingFactorTokenIn);
             // If Target is being swapped in, convert the amountIn to Underlying using present day Scale
-            if (!principalIn) {
+            if (!pTIn) {
                 request.amount = request.amount.mulDown(scale);
             }
 
             // Determine the amountOut
-<<<<<<< HEAD
-            uint256 amountOut = _onSwap(zeroIn, true, request.amount, reservesTokenIn, reservesTokenOut);
-
-            // If Zeros are being swapped in, convert the Underlying out back to Target using present day Scale
-            if (zeroIn) {
-=======
-            uint256 amountOut = _onSwap(principalIn, true, request.amount, reservesTokenIn, reservesTokenOut);
+            uint256 amountOut = _onSwap(pTIn, true, request.amount, reservesTokenIn, reservesTokenOut);
+
             // If PTs are being swapped in, convert the Underlying out back to Target using present day Scale
-            if (principalIn) {
->>>>>>> fdfec497
+            if (pTIn) {
                 amountOut = amountOut.divDown(scale);
             }
 
@@ -367,19 +356,15 @@
         } else {
             request.amount = _upscale(request.amount, scalingFactorTokenOut);
             // If PTs are being swapped in, convert the amountOut from Target to Underlying using present day Scale
-            if (principalIn) {
+            if (pTIn) {
                 request.amount = request.amount.mulDown(scale);
             }
 
             // Determine the amountIn
-<<<<<<< HEAD
-            uint256 amountIn = _onSwap(zeroIn, false, request.amount, reservesTokenIn, reservesTokenOut);
-
-=======
-            uint256 amountIn = _onSwap(principalIn, false, request.amount, reservesTokenIn, reservesTokenOut);
->>>>>>> fdfec497
+            uint256 amountIn = _onSwap(pTIn, false, request.amount, reservesTokenIn, reservesTokenOut);
+
             // If Target is being swapped in, convert the amountIn back to Target using present day Scale
-            if (!principalIn) {
+            if (!pTIn) {
                 amountIn = amountIn.divDown(scale);
             }
 
@@ -399,12 +384,12 @@
     {
         // Disambiguate reserves wrt token type
         (uint256 _pti, uint256 _targeti) = getIndices();
-        (uint256 principalReserves, uint256 targetReserves) = (reserves[_pti], reserves[_targeti]);
+        (uint256 pTReserves, uint256 targetReserves) = (reserves[_pti], reserves[_targeti]);
 
         uint256[] memory amountsIn = new uint256[](2);
 
         // If the pool has been initialized, but there aren't yet any PT in it
-        if (principalReserves == 0) {
+        if (pTReserves == 0) {
             uint256 reqTargetIn = reqAmountsIn[_targeti];
             // Mint LP shares according to the relative amount of Target being offered
             uint256 bptToMint = BasicMath.mul(totalSupply(), reqTargetIn) / targetReserves;
@@ -415,22 +400,22 @@
             return (bptToMint, amountsIn);
         } else {
             // Disambiguate requested amounts wrt token type
-            (uint256 reqPrincipalIn, uint256 reqTargetIn) = (reqAmountsIn[_pti], reqAmountsIn[_targeti]);
+            (uint256 reqPTIn, uint256 reqTargetIn) = (reqAmountsIn[_pti], reqAmountsIn[_targeti]);
             // Caclulate the percentage of the pool we'd get if we pulled all of the requested Target in
             uint256 bptToMintTarget = BasicMath.mul(totalSupply(), reqTargetIn) / targetReserves;
 
             // Caclulate the percentage of the pool we'd get if we pulled all of the requested PT in
-            uint256 bptToMintPT = BasicMath.mul(totalSupply(), reqPrincipalIn) / principalReserves;
+            uint256 bptToMintPT = BasicMath.mul(totalSupply(), reqPTIn) / pTReserves;
 
             // Determine which amountIn is our limiting factor
             if (bptToMintTarget < bptToMintPT) {
-                amountsIn[_pti] = BasicMath.mul(principalReserves, reqTargetIn) / targetReserves;
+                amountsIn[_pti] = BasicMath.mul(pTReserves, reqTargetIn) / targetReserves;
                 amountsIn[_targeti] = reqTargetIn;
 
                 return (bptToMintTarget, amountsIn);
             } else {
-                amountsIn[_pti] = reqPrincipalIn;
-                amountsIn[_targeti] = BasicMath.mul(targetReserves, reqPrincipalIn) / principalReserves;
+                amountsIn[_pti] = reqPTIn;
+                amountsIn[_targeti] = BasicMath.mul(targetReserves, reqPTIn) / pTReserves;
 
                 return (bptToMintPT, amountsIn);
             }
@@ -441,7 +426,7 @@
     /// @dev We round in favor of the LPs, meaning that traders get slightly worse prices than they would if we had full
     /// precision. However, the differences are small (on the order of 1e-11), and should only matter for very small trades.
     function _onSwap(
-        bool principalIn,
+        bool pTIn,
         bool givenIn,
         uint256 amountDelta,
         uint256 reservesTokenIn,
@@ -458,7 +443,7 @@
         uint256 t = ts.mulDown(ttm);
 
         // Full `t` with fees baked in
-        uint256 a = (principalIn ? g2 : g1).mulUp(t).complement();
+        uint256 a = (pTIn ? g2 : g1).mulUp(t).complement();
 
         // Pow up for `x1` & `y1` and down for `xOrY2` causes the pow induced error for `xOrYPost`
         // to tend towards higher values rather than lower.
@@ -494,11 +479,10 @@
 
         // Invariant growth from time only
         uint256 timeOnlyInvariant = _lastToken0Reserve.powDown(a).add(_lastToken1Reserve.powDown(a));
-<<<<<<< HEAD
 
         // `x` & `y` for the actual invariant, with growth from time and fees
-        uint256 x = reserves[zeroi].add(totalSupply()).powDown(a);
-        uint256 y = reserves[1 - zeroi].mulDown(_initScale).powDown(a);
+        uint256 x = reserves[pti].add(totalSupply()).powDown(a);
+        uint256 y = reserves[1 - pti].mulDown(_initScale).powDown(a);
         uint256 fullInvariant = x.add(y);
 
         if (fullInvariant <= timeOnlyInvariant) {
@@ -507,13 +491,6 @@
             // potential errors don't lead to a locked state
             return 0;
         }
-=======
-        (uint256 _pti, uint256 _targeti) = getIndices();
-
-        // `x` & `y` for the actual invariant, with growth from time and fees
-        uint256 x = (reserves[_pti].add(totalSupply())).powDown(a);
-        uint256 y = reserves[_targeti].mulDown(_initScale).powDown(a);
->>>>>>> fdfec497
 
         // The formula to calculate fees due is:
         //
@@ -548,26 +525,19 @@
     /// @notice Cache the given reserve amounts
     /// @dev if the oracle is set, this function will also cache the invariant and supply
     function _cacheReserves(uint256[] memory reserves) internal {
-<<<<<<< HEAD
-        uint256 reserveZero = reserves[zeroi].add(totalSupply());
-=======
-        (uint256 _pti, uint256 _targeti) = getIndices();
-
-        uint256 reservePrincipal = reserves[_pti].add(totalSupply());
->>>>>>> fdfec497
+        uint256 reservePT = reserves[pti].add(totalSupply());
         // Calculate the backdated Target reserve
-        uint256 reserveUnderlying = reserves[1 - zeroi].mulDown(_initScale);
+        uint256 reserveUnderlying = reserves[1 - pti].mulDown(_initScale);
 
         // Caclulate the invariant and store everything
-<<<<<<< HEAD
         uint256 lastToken0Reserve;
         uint256 lastToken1Reserve;
-        if (zeroi == 0) {
-            lastToken0Reserve = reserveZero;
+        if (pti == 0) {
+            lastToken0Reserve = reservePT;
             lastToken1Reserve = reserveUnderlying;
         } else {
             lastToken0Reserve = reserveUnderlying;
-            lastToken1Reserve = reserveZero;
+            lastToken1Reserve = reservePT;
         }
 
         if (oracleData.oracleEnabled) {
@@ -596,7 +566,7 @@
     ///     * the Target side of the pool doesn't have enough liquidity
     function _updateOracle(
         uint256 lastChangeBlock,
-        uint256 balanceZero,
+        uint256 balancePT,
         uint256 balanceTarget
     ) internal {
         // The Target side of the pool must have at least 0.01 units of liquidity for us to collect a price sample
@@ -605,14 +575,14 @@
 
             // Make a small pseudo swap to determine the instantaneous spot price
             uint256 underlyingOut = _onSwap(
-                true, // zero in
+                true, // PT in
                 true, // given in
-                1e12, // 1e12 zeros in
-                balanceZero.add(totalSupply()), 
+                1e12, // 1e12 PTs in
+                balancePT.add(totalSupply()),
                 balanceTarget.mulDown(_initScale)
             );
-            // Cacluate the price of one Zero in Target terms
-            uint256 zeroPriceInTarget = underlyingOut.divDown(AdapterLike(adapter).scale()).divDown(1e12);
+            // Cacluate the price of one PT in Target terms
+            uint256 pTPriceInTarget = underlyingOut.divDown(AdapterLike(adapter).scale()).divDown(1e12);
             // Following Balancer's oracle conventions, get price of token 1 in terms of token 0 and
             // and the price of one BPT in terms of token 0
             //
@@ -620,14 +590,14 @@
             // price is upscaled to 18 decimals, regardless of the decimals used for token 0 & 1
             uint256 pairPrice;
             uint256 bptPrice;
-            if (zeroi == 0) {
-                // Zero terms
-                pairPrice = FixedPoint.ONE.divDown(zeroPriceInTarget);
-                bptPrice = balanceZero.divDown(totalSupply()) + balanceTarget.divDown(totalSupply()).mulDown(pairPrice);
+            if (pti == 0) {
+                // PT terms
+                pairPrice = FixedPoint.ONE.divDown(pTPriceInTarget);
+                bptPrice = balancePT.divDown(totalSupply()) + balanceTarget.divDown(totalSupply()).mulDown(pairPrice);
             } else {
                 // Target terms
-                pairPrice = zeroPriceInTarget;
-                bptPrice = balanceZero.divDown(totalSupply()).mulDown(pairPrice) + balanceTarget.divDown(totalSupply());
+                pairPrice = pTPriceInTarget;
+                bptPrice = balancePT.divDown(totalSupply()).mulDown(pairPrice) + balanceTarget.divDown(totalSupply());
             }
 
             uint256 oracleUpdatedIndex = _processPriceData(
@@ -647,25 +617,14 @@
 
     function _getOracleIndex() internal view override returns (uint256) {
         return oracleData.oracleIndex;
-=======
-        _lastToken0Reserve = _pti == 0 ? reservePrincipal : reserveUnderlying;
-        _lastToken1Reserve = _pti == 0 ? reserveUnderlying : reservePrincipal;
->>>>>>> fdfec497
     }
 
     /* ========== PUBLIC GETTERS ========== */
 
-<<<<<<< HEAD
-    /// @notice Get token indices for Zero and Target
-    function getIndices() public view returns (uint256 _zeroi, uint256 _targeti) {
-        _zeroi = zeroi;
-        _targeti = 1 - zeroi;
-=======
-    /// @notice Get token indices for PT and Target tokens
+    /// @notice Get token indices for PT and Target
     function getIndices() public view returns (uint256 _pti, uint256 _targeti) {
         _pti = pti;
-        _targeti = 1 - _pti;
->>>>>>> fdfec497
+        _targeti = 1 - pti;
     }
 
     /* ========== BALANCER REQUIRED INTERFACE ========== */
@@ -702,37 +661,19 @@
 
     /// @notice Upscale array of token amounts to 18 decimals if need be
     function _upscaleArray(uint256[] memory amounts) internal view {
-<<<<<<< HEAD
-        amounts[zeroi] = BasicMath.mul(amounts[zeroi], _scalingFactor(true));
-        amounts[1 - zeroi] = BasicMath.mul(amounts[1 - zeroi], _scalingFactor(false));
-=======
-        (uint256 _pti, uint256 _targeti) = getIndices();
-        amounts[_pti] = BasicMath.mul(amounts[_pti], _scalingFactor(true));
-        amounts[_targeti] = BasicMath.mul(amounts[_targeti], _scalingFactor(false));
->>>>>>> fdfec497
+        amounts[pti] = BasicMath.mul(amounts[pti], _scalingFactor(true));
+        amounts[1 - pti] = BasicMath.mul(amounts[1 - pti], _scalingFactor(false));
     }
 
     /// @notice Downscale array of token amounts to 18 decimals if need be, rounding down
     function _downscaleDownArray(uint256[] memory amounts) internal view {
-<<<<<<< HEAD
-        amounts[zeroi] = amounts[zeroi] / _scalingFactor(true);
-        amounts[1 - zeroi] = amounts[1 - zeroi] / _scalingFactor(false);
+        amounts[pti] = amounts[pti] / _scalingFactor(true);
+        amounts[1 - pti] = amounts[1 - pti] / _scalingFactor(false);
     }
     /// @notice Downscale array of token amounts to 18 decimals if need be, rounding up
     function _downscaleUpArray(uint256[] memory amounts) internal view {
-        amounts[zeroi] = BasicMath.divUp(amounts[zeroi], _scalingFactor(true));
-        amounts[1 - zeroi] = BasicMath.divUp(amounts[1 - zeroi], _scalingFactor(false));
-=======
-        (uint256 _pti, uint256 _targeti) = getIndices();
-        amounts[_pti] = amounts[_pti] / _scalingFactor(true);
-        amounts[_targeti] = amounts[_targeti] / _scalingFactor(false);
-    }
-    /// @notice Downscale array of token amounts to 18 decimals if need be, rounding up
-    function _downscaleUpArray(uint256[] memory amounts) internal view {
-        (uint256 _pti, uint256 _targeti) = getIndices();
-        amounts[_pti] = BasicMath.divUp(amounts[_pti], _scalingFactor(true));
-        amounts[_targeti] = BasicMath.divUp(amounts[_targeti], _scalingFactor(false));
->>>>>>> fdfec497
+        amounts[pti] = BasicMath.divUp(amounts[pti], _scalingFactor(true));
+        amounts[1 - pti] = BasicMath.divUp(amounts[1 - pti], _scalingFactor(false));
     }
 
     /* ========== MODIFIERS ========== */
