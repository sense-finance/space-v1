// SPDX-License-Identifier: AGPL-3.0-only
pragma solidity ^0.7.0;
pragma experimental ABIEncoderV2;

// Testing utils
<<<<<<< HEAD
import { DSTest } from "@sense-finance/v1-core/src/tests/test-helpers/test.sol";
import { MockDividerSpace, MockAdapterSpace, ERC20Mintable } from "./utils/Mocks.sol";
import { Vm } from "forge-std/Vm.sol";
import { User } from "./utils/User.sol";
=======
import {DSTest} from "@sense-finance/v1-core/src/tests/test-helpers/test.sol";
import {MockDividerSpace, MockAdapterSpace, ERC20Mintable} from "./utils/Mocks.sol";
import {Vm} from "forge-std/Vm.sol";
import {User} from "./utils/User.sol";
>>>>>>> 1be987d1

// External references
import { Vault, IVault, IWETH, IAuthorizer, IAsset, IProtocolFeesCollector } from "@balancer-labs/v2-vault/contracts/Vault.sol";
import { IPoolSwapStructs } from "@balancer-labs/v2-vault/contracts/interfaces/IPoolSwapStructs.sol";
import { Authentication } from "@balancer-labs/v2-solidity-utils/contracts/helpers/Authentication.sol";
import { IERC20 } from "@balancer-labs/v2-solidity-utils/contracts/openzeppelin/IERC20.sol";
import { Authorizer } from "@balancer-labs/v2-vault/contracts/Authorizer.sol";
import { FixedPoint } from "@balancer-labs/v2-solidity-utils/contracts/math/FixedPoint.sol";
import { IPriceOracle } from "../oracle/interfaces/IPriceOracle.sol";

// Internal references
import { SpaceFactory } from "../SpaceFactory.sol";
import { Space } from "../Space.sol";
import { Errors } from "../Errors.sol";

contract SpaceTest is DSTest {
    using FixedPoint for uint256;

    Vm internal constant vm = Vm(HEVM_ADDRESS);
    IWETH internal constant weth =
        IWETH(0xC02aaA39b223FE8D0A0e5C4F27eAD9083C756Cc2);
    uint256 public constant INTIAL_USER_BALANCE = 100e18;
    uint256 public constant INIT_SCALE = 1.1e18;

    Vault internal vault;
    Space internal space;
    SpaceFactory internal spaceFactory;

    MockDividerSpace internal divider;
    MockAdapterSpace internal adapter;
    uint256 internal maturity;
    ERC20Mintable internal pt;
    ERC20Mintable internal target;
    Authorizer internal authorizer;

    User internal jim;
    User internal ava;
    User internal sid;
    User internal sam;

    uint256 internal ts;
    uint256 internal g1;
    uint256 internal g2;

    function setUp() public {
        // Init normalized starting conditions
        vm.warp(0);
        vm.roll(0);

        // Create mocks
        divider = new MockDividerSpace(18);
        adapter = new MockAdapterSpace(18);
        adapter.setScale(INIT_SCALE);

        ts = FixedPoint.ONE.divDown(FixedPoint.ONE * 31622400 * 10); // 1 / 10 year in seconds
        // 0.95 for selling Target
        g1 = (FixedPoint.ONE * 950).divDown(FixedPoint.ONE * 1000);
        // 1 / 0.95 for selling PT
        g2 = (FixedPoint.ONE * 1000).divDown(FixedPoint.ONE * 950);

        maturity = 15811200; // 6 months in seconds

        divider.initSeries(maturity);
        authorizer = new Authorizer(address(this));
        vault = new Vault(authorizer, weth, 0, 0);
        spaceFactory = new SpaceFactory(
            vault,
            address(divider),
            ts,
            g1,
            g2,
            true
        );

        space = Space(spaceFactory.create(address(adapter), maturity));

        (address _pt, , , , , , , , ) = MockDividerSpace(divider).series(
            address(adapter),
            maturity
        );
        pt = ERC20Mintable(_pt);
        target = ERC20Mintable(adapter.target());

        // Mint this address PT and Target tokens
        // Max approve the balancer vault to move this addresses tokens
        pt.mint(address(this), INTIAL_USER_BALANCE);
        target.mint(address(this), INTIAL_USER_BALANCE);
        target.approve(address(vault), type(uint256).max);
        pt.approve(address(vault), type(uint256).max);

        jim = new User(vault, space, pt, target);
        pt.mint(address(jim), INTIAL_USER_BALANCE);
        target.mint(address(jim), INTIAL_USER_BALANCE);

        ava = new User(vault, space, pt, target);
        pt.mint(address(ava), INTIAL_USER_BALANCE);
        target.mint(address(ava), INTIAL_USER_BALANCE);

        sid = new User(vault, space, pt, target);
        pt.mint(address(sid), INTIAL_USER_BALANCE);
        target.mint(address(sid), INTIAL_USER_BALANCE);

        sam = new User(vault, space, pt, target);
    }

    function testDeployPoolHasParams() public {
        address pt = MockDividerSpace(divider).pt(address(adapter), maturity);
        Space pool = new Space(
            vault,
            address(adapter),
            maturity,
            pt,
            ts,
            g1,
            g2,
            true
        );
        uint256 pti = pt < address(target) ? 0 : 1;
        assertEq(pool.adapter(), address(adapter));
        assertEq(pool.maturity(), maturity);
        assertEq(pool.pti(), pti);
        assertEq(pool.ts(), ts);
        assertEq(pool.g1(), g1);
        assertEq(pool.g2(), g2);
        assertEq(pool.name(), "Sense Space 4th Oct 2021 cDAI Sense Principal Token, A2");
        assertEq(pool.symbol(), "SPACE-sP-cDAI:04-10-2021:2");
    }

    function testJoinOnce() public {
        jim.join();

        // For the pool's first join –--
        // It moved Target out of jim's account
        assertEq(target.balanceOf(address(jim)), 99e18);

        // and it minted jim's account BPT tokens equal to the value of underlying
        // deposited (inital scale is 1e18, so it's one-to-one)
        assertClose(
            space.balanceOf(address(jim)),
            uint256(1e18).mulDown(INIT_SCALE),
            1e6
        );

        // but it did not move any PT
        assertEq(pt.balanceOf(address(jim)), 100e18);
    }

    function testJoinMultiNoSwaps() public {
        // Join once
        jim.join();
        // Join again after no swaps
        jim.join();

        // If the pool has been joined a second time and no swaps have occured –--
        // It moved more Target out of jim's account
        assertEq(target.balanceOf(address(jim)), 98e18);

        // and it minted jim's account more BPT tokens
        assertClose(
            space.balanceOf(address(jim)),
            uint256(2e18).mulDown(INIT_SCALE),
            1e6
        );

        // but it still did not move any PT
        assertEq(pt.balanceOf(address(jim)), 100e18);
    }

    function testSimpleSwapIn() public {
        // Join once (first join is always Target-only)
        jim.join();

        // Can't swap any Target in b/c there aren't ever any PT to get out after the first join
        try jim.swapIn(false, 1) {
            fail();
        } catch Error(string memory error) {
            assertEq(error, Errors.SWAP_TOO_SMALL);
        }

        // Can successfully swap PT in
        uint256 targetOt = jim.swapIn(true);
        // Fixed amount in, variable amount out
        // Calculated externally by solving the YS invariant
        uint256 expectedTargetOut = 860452261775322692;

        // Swapped one PT in
        assertEq(pt.balanceOf(address(jim)), 99e18);
        // Received less than one Target
        assertEq(targetOt, expectedTargetOut);

        (, uint256[] memory balances, ) = vault.getPoolTokens(
            space.getPoolId()
        );
        (uint256 pti, uint256 targeti) = space.getIndices();

        // Pool balances reflect the user's balances
        assertEq(balances[pti], 1e18);
        assertEq(balances[targeti], 1e18 - expectedTargetOut);

        // Can not swap a full Target in b/c it pushes the rate below zero
        try jim.swapIn(false) {
            fail();
        } catch Error(string memory error) {
            assertEq(error, Errors.NEGATIVE_RATE);
        }

        // Can successfully swap a partial Target in
        uint256 ptOut = jim.swapIn(false, 0.5e18);
        uint256 expectedPTOut = 591079133821352896;

        assertEq(
            target.balanceOf(address(jim)),
            99e18 + expectedTargetOut - 0.5e18
        );
        assertEq(ptOut, expectedPTOut);
    }

    function testSimpleSwapsOut() public {
        jim.join();

        // Can't swap any PT out b/c there aren't any PT to get out after the first join
        try jim.swapOut(false, 1) {
            fail();
        } catch Error(string memory error) {
            // This pushes the rate negtaive, though it would still fail on overflow if
            // the negative rate check wasn't there
            assertEq(error, Errors.NEGATIVE_RATE);
        }

        // Can successfully swap Target out
        uint256 ptsIn = jim.swapOut(true, 0.1e18);
        // Fixed amount out, variable amount in
        // Calculated externally
        uint256 expectedPTIn = 110582918254120990; // around 0.11612

        // Received 0.1 Target
        assertEq(target.balanceOf(address(jim)), 99e18 + 0.1e18);
        assertEq(ptsIn, expectedPTIn);
    }

    function testExitOnce() public {
        jim.join();
        // Max exit
        jim.exit(space.balanceOf(address(jim)));

        // For the pool's first exit –--
        // It moved PT back to jim's account
        assertEq(pt.balanceOf(address(jim)), 100e18);
        // And it took all of jim's account's BPT back
        assertEq(space.balanceOf(address(jim)), 0);
        // It moved almost all Target back to this account (locked MINIMUM_BPT permanently)
        assertClose(target.balanceOf(address(jim)), 100e18, 1e6);
    }

    function testExitRounding() public {
        vm.roll(0);
        jim.join();
        vm.roll(1);
        // Complete exit leaving only min bpt in pool
        jim.exit(space.balanceOf(address(jim)));
        uint256 preSupply = space.totalSupply();
        assertEq(preSupply, space.MINIMUM_BPT());
        // Check Target reserves
        (, uint256[] memory balances, ) = vault.getPoolTokens(
            space.getPoolId()
        );
        assertEq(
            balances[1 - space.pti()],
            space.MINIMUM_BPT().divDown(INIT_SCALE)
        );
        vm.roll(2);

        // Pre-swap join uses target in times init_scale to determine the bpt given out
        uint256 TARGET_IN = 50e18;
        sid.join(0, TARGET_IN);
        uint256 joinedTargetInUnderlying = TARGET_IN.mulDown(INIT_SCALE);
        uint256 postSupply = space.totalSupply();

        assertEq(postSupply, preSupply + joinedTargetInUnderlying);

        vm.roll(3);
        sid.swapIn(true, 20e18);
    }

    function testGrowingTargetReservesWithStableBptSupply() public {
        vm.roll(0);
        adapter.setScale(1.1e18);
        jim.join(0, 10e18);
        vm.roll(1);

        sid.swapIn(true, 0.05e18);
        uint256 tOut;
        for (uint256 i = 0; i < 20; i++) {
            // 3 PT in
            uint256 _tOut = sid.swapIn(true, 3e18);

            // A PT to Target swap gives more Target as fees accrue after the
            // PT reserves side has returned to 0
            assertGt(_tOut, tOut);
            tOut = _tOut;

            // 3 PT out
            sid.swapOut(false, 3e18);
        }

        vm.roll(2);
        jim.exit(space.balanceOf(address(jim)));
        // Jim ends up with more Target and PTs
        assertGt(target.balanceOf(address(jim)), INTIAL_USER_BALANCE);
        assertGt(pt.balanceOf(address(jim)), INTIAL_USER_BALANCE);
        vm.roll(3);
    }

    function testJoinSwapExit() public {
        jim.join();

        // Swap out 0.1 Target
        jim.swapOut(true, 0.1e18);

        // Max exit
        jim.exit(space.balanceOf(address(jim)));

        // For the pool's first exit –--
        // It moved PT back to jim's account (less rounding losses)
        assertClose(pt.balanceOf(address(jim)), 100e18, 1e6);
        // And it took all of jim's account's BPT back
        assertEq(space.balanceOf(address(jim)), 0);
        // It moved almost all Target back to this account (locked MINIMUM_BPT permanently)
        assertClose(target.balanceOf(address(jim)), 100e18, 1e6);
    }

    function testMultiPartyJoinSwapExit() public {
        // Jim tries to join 1 of each (should be Target-only)
        jim.join();

        // The pool moved one Target out of jim's account
        assertEq(target.balanceOf(address(jim)), 99e18);

        // Swap 0.8 PT in
        sid.swapIn(true, 0.8e18);

        // Ava tries to Join 0.8 of each (should take 0.8 PT and some amount of Target)
        ava.join(0.8e18, 0.8e18);
        assertGe(target.balanceOf(address(ava)), 99e18);
        assertEq(pt.balanceOf(address(ava)), 99.2e18);

        // Swap 0.2 PT in
        sid.swapIn(true, 0.2e18);

        // Ava tries to Join 1 of each (should take 1 PT and less Target than last time)
        uint256 targetPreJoin = target.balanceOf(address(ava));
        ava.join();
        assertGe(target.balanceOf(address(ava)), 99e18);
        // Should have joined less Target than last time
        assertGt(
            100e18 - targetPreJoin,
            targetPreJoin - target.balanceOf(address(ava))
        );
        // Should have joined Target / PT at the ratio of the pool
        assertEq(pt.balanceOf(address(ava)), 98.2e18);
        (, uint256[] memory balances, ) = vault.getPoolTokens(
            space.getPoolId()
        );
        (uint256 pti, uint256 targeti) = space.getIndices();
        // All tokens are 18 decimals in `setUp`
        uint256 targetPerPrincipal = (balances[targeti] * 1e18) / balances[pti];
        // TargetPerPrincipal * 1 = Target amount in for 1 PT in
        assertEq(
            target.balanceOf(address(ava)),
            targetPreJoin - targetPerPrincipal
        );

        // Jim and ava exit
        jim.exit(space.balanceOf(address(jim)));
        ava.exit(space.balanceOf(address(ava)));

        // Can't swap after liquidity has been removed
        try sid.swapIn(true, 1e12) {
            fail();
        } catch Error(string memory error) {
            assertEq(error, "BAL#001");
        }

        try sid.swapOut(false, 1e12) {
            fail();
        } catch Error(string memory error) {
            assertEq(error, "BAL#001");
        }

        // The first swap only took Target from Jim, so he'll have fewer Target but more PTs
        assertClose(target.balanceOf(address(jim)), 99.2e18, 1e17);
        assertClose(target.balanceOf(address(ava)), 99.9e18, 1e17);
        assertClose(pt.balanceOf(address(jim)), 100.9e18, 1e12);
        assertClose(pt.balanceOf(address(ava)), 100.1e18, 1e12);
    }

    function testMinBptOut() public {
        uint256 minBpt = space.MINIMUM_BPT();
        vm.expectRevert("SNS#108");
        // Reverts if the minimum BPT isn't met by 1 token
        jim.join(0, 1e18, INIT_SCALE.mulDown(1e18).sub(minBpt) + 1);

        // Doesn't revert if the minimum BPT is exactly me
        jim.join(0, 1e18, INIT_SCALE.mulDown(1e18).sub(minBpt));

        // After a swap -----
        sid.swapIn(true, 0.8e18);

        // Calculate how many BPT Jim would mint from a specific join
        uint256 preBpt = space.balanceOf(address(jim));
        jim.join(1e18, 1e18);
        uint256 newBpt = space.balanceOf(address(jim)) - preBpt;
        jim.exit(newBpt);

        vm.expectRevert("SNS#108");
        jim.join(1e18, 1e18, newBpt + 2); // account for rounding error
        jim.join(1e18, 1e18, newBpt);
    }

    function testSpaceFees() public {
        // Target in
        jim.join(0, 20e18);

        // Init some PT in via swap
        sid.swapIn(true, 4e18);

        // Try as much of both in as possible
        jim.join(20e18, 20e18);

        // We can determine the implied price of PT in Target by making a very small swap
        uint256 ptPrice = sid.swapIn(true, 0.0001e18).divDown(0.0001e18);

        uint256 balance = 100e18;
        uint256 startingPositionValue = balance + balance.mulDown(ptPrice);

        // price execution is getting worse for pt out
        uint256 targetInFor1PrincipalOut = 0;
        for (uint256 i = 0; i < 20; i++) {
            uint256 _targetInFor1PrincipalOut = ava.swapOut(false);
            assertGt(_targetInFor1PrincipalOut, targetInFor1PrincipalOut);
            targetInFor1PrincipalOut = _targetInFor1PrincipalOut;
            // swap the pts back in
            ava.swapIn(true, 1e18);
        }

        // price execution is getting worse for target out
        uint256 ptInFor1TargetOut = 0;
        for (uint256 i = 0; i < 20; i++) {
            // price execution is getting worse
            uint256 _ptInFor1TargetOut = ava.swapOut(true);
            assertGt(_ptInFor1TargetOut, ptInFor1TargetOut);
            ptInFor1TargetOut = _ptInFor1TargetOut;
            // swap the target back in
            ava.swapIn(false, 1e18);
        }

        // price execution is getting worse for pt in
        uint256 targetOutFor1PrincipalIn = type(uint256).max;
        for (uint256 i = 0; i < 20; i++) {
            // price execution is getting worse
            uint256 _targetOutFor1PrincipalIn = ava.swapIn(true);
            assertLt(_targetOutFor1PrincipalIn, targetOutFor1PrincipalIn);
            targetOutFor1PrincipalIn = _targetOutFor1PrincipalIn;
            // swap the target back in
            ava.swapIn(false, _targetOutFor1PrincipalIn);
        }

        // price execution is getting worse for target in
        uint256 ptOutFor1TargetIn = type(uint256).max;
        for (uint256 i = 0; i < 20; i++) {
            // price execution is getting worse
            uint256 _ptOutFor1TargetIn = ava.swapIn(false);
            assertLt(_ptOutFor1TargetIn, ptOutFor1TargetIn);
            ptOutFor1TargetIn = _ptOutFor1TargetIn;
            // swap the pts back in
            ava.swapIn(true, _ptOutFor1TargetIn);
        }

        jim.exit(space.balanceOf(address(jim)));
        uint256 currentPositionValue = target.balanceOf(address(jim)) +
            pt.balanceOf(address(jim)).mulDown(ptPrice);
        assertGt(currentPositionValue, startingPositionValue);
    }

    function testApproachesOne() public {
        // Target in
        jim.join(0, 10e18);

        // Init some PT in
        sid.swapIn(true, 5.5e18);

        // Try as much of both in as possible
        jim.join(10e18, 10e18);

        vm.warp(maturity - 1);

        assertClose(sid.swapIn(true).mulDown(adapter.scale()), 1e18, 1e11);
        assertClose(
            sid.swapIn(false, uint256(1e18).divDown(adapter.scale())),
            1e18,
            1e11
        );
    }

    function testConstantSumAfterMaturity() public {
        // Target in
        jim.join(0, 10e18);

        // Init some PT in
        sid.swapIn(true, 5.5e18);

        // Try as much of both in as possible
        jim.join(10e18, 10e18);

        vm.warp(maturity + 1);

        assertClose(sid.swapIn(true).mulDown(adapter.scale()), 1e18, 1e7);
        assertClose(
            sid.swapIn(false, uint256(1e18).divDown(adapter.scale())),
            1e18,
            1e7
        );
    }

    function testCantJoinAfterMaturity() public {
        vm.warp(maturity + 1);

        try jim.join(0, 10e18) {
            fail();
        } catch Error(string memory error) {
            assertEq(error, Errors.POOL_PAST_MATURITY);
        }
    }

    function testProtocolFees() public {
        IProtocolFeesCollector protocolFeesCollector = vault
            .getProtocolFeesCollector();

        // Grant protocolFeesCollector.setSwapFeePercentage role
        bytes32 actionId = Authentication(address(protocolFeesCollector))
            .getActionId(protocolFeesCollector.setSwapFeePercentage.selector);
        authorizer.grantRole(actionId, address(this));
        protocolFeesCollector.setSwapFeePercentage(0.1e18);

        assertEq(space.balanceOf(address(protocolFeesCollector)), 0);

        // Initialize liquidity
        jim.join(0, 10e18);
        jim.swapIn(true, 5.5e18);
        jim.join(10e18, 10e18);

        ava.join(10e18, 10e18);

        uint256 NUM_WASH_TRADES = 6;

        emit log_named_uint("PT", pt.balanceOf(address(ava)));
        emit log_named_uint("target", target.balanceOf(address(ava)));

        // Fee controller BPT before the swap run
        uint256 feeControllerBPTPre = space.balanceOf(
            address(protocolFeesCollector)
        );

        uint256 expectedFeesPaid = 0;

        // Make some swaps
        for (uint256 i = 0; i < NUM_WASH_TRADES; i++) {
            // 5% of yield on each trade
            uint256 targetIn = sid.swapOut(false);
            uint256 idealYield = 1e18 - (targetIn * 0.95e18) / 1e18;
            uint256 feeOnYield = (idealYield * 0.05e18) / 1e18;
            expectedFeesPaid += feeOnYield;

            uint256 targetOut = sid.swapIn(true);
            idealYield = 1e18 - (targetOut * 0.95e18) / 1e18;
            feeOnYield = (idealYield * 0.05e18) / 1e18;
            expectedFeesPaid += feeOnYield;
        }

        // No additional BPT shares are minted for the controller until somebody joins or exits
        assertEq(
            space.balanceOf(address(protocolFeesCollector)),
            feeControllerBPTPre
        );
        ava.exit(space.balanceOf(address(ava)));

        uint256 feeControllerNewBPT = space.balanceOf(
            address(protocolFeesCollector)
        ) - feeControllerBPTPre;

        // Transfer fee controller's new BPT to sam, then redeem it
        vm.prank(
            address(protocolFeesCollector),
            address(protocolFeesCollector)
        );
        space.transfer(address(sam), feeControllerNewBPT);
        sam.exit(space.balanceOf(address(sam)));

        emit log_named_uint("sam PTs", pt.balanceOf(address(sam)));
        emit log_named_uint("sam target", target.balanceOf(address(sam)));
        emit log_named_uint("expectedFeesPaid", expectedFeesPaid);

        // Sid has his entire iniital PT balance back
        assertEq(pt.balanceOf(address(sid)), 100e18);

        // Sid has lost Target from trading fees
        assertLt(target.balanceOf(address(sid)), 100e18);

        emit log_named_uint("lost", 100e18 - target.balanceOf(address(sid)));

        // assertEq(
        //     space.balanceOf(address(protocolFeesCollector)),
        //     0
        // );

        // 7502641632334072
        // 7488891101757368

        // jim loss due to fees
        // protocol controller gain due to fees (lines up with % of yield traded)
        // fee controller should own x% of liquidity (based on x% of fees)

        // TODO fees don't eat into non-trade invariant growth
        // TODO fees are correctly proportioned to the fee set in the vault
        // time goes by
    }

    function testTinySwaps() public {
        jim.join(0, 10e18);
        sid.swapIn(true, 5.5e18);
        jim.join(10e18, 10e18);

        // Swaps in can fail for being too small
        try sid.swapIn(true, 1e6) {
            fail();
        } catch Error(string memory error) {
            assertEq(error, Errors.SWAP_TOO_SMALL);
        }
        try sid.swapIn(false, 1e6) {
            fail();
        } catch Error(string memory error) {
            assertEq(error, Errors.SWAP_TOO_SMALL);
        }

        // Swaps outs don't fail, but they ask for very high amounts in
        // (rouding in favor of the LP has a big effect on small swaps)
        assertGt(sid.swapOut(true, 1e6), 2e6);
        assertGt(sid.swapOut(false, 1e6), 2e6);
    }

    function testJoinDifferentScaleValues() public {
        // Jim join Target in
        jim.join(0, 10e18);

        // Sid inits PT
        sid.swapIn(true, 5.5e18);

        // Turn "auto growth" on for the adapter's scale
        adapter.setScale(0);
        uint256 initScale = adapter.scale();

        // Determine how much Target Jim gets for one PT
        uint256 targetOutForOnePrincipalInit = jim.swapIn(true);
        // Swap that Target back in to restore the AMM state to before the prev swap
        jim.swapIn(false, targetOutForOnePrincipalInit);

        // Ava tries to join both in
        ava.join();
        // BPT from Ava's (1 PT, 1 Target) join
        uint256 bptFromJoin = space.balanceOf(address(ava));
        uint256 targetInFromJoin = INTIAL_USER_BALANCE -
            target.balanceOf(address(ava));
        uint256 ptInFromJoin = INTIAL_USER_BALANCE - pt.balanceOf(address(ava));

        vm.warp(1 days);
        uint256 scale1Week = adapter.scale();
        ava.join();

        // Ava's BPT out will exactly equal her first join
        // Since the Target is worth more, she essentially got fewer BPT for the same amount of Underlying
        assertClose(
            bptFromJoin,
            space.balanceOf(address(ava)) - bptFromJoin,
            1e3
        );
        // Same amount of Target in (but it's worth more now)
        assertClose(
            targetInFromJoin * 2,
            INTIAL_USER_BALANCE - target.balanceOf(address(ava)),
            1e3
        );
        // Same amount of PT in
        assertClose(
            ptInFromJoin * 2,
            INTIAL_USER_BALANCE - pt.balanceOf(address(ava)),
            1e3
        );

        // Ava can exit her entire LP position just fine
        ava.exit(space.balanceOf(address(ava)));

        uint256 targetOutForOnePrincipal1Week = jim.swapIn(true);
        // Gets fewer target out for one PT when Target is worth more
        assertGt(targetOutForOnePrincipalInit, targetOutForOnePrincipal1Week);
        // There is some change due to the YS invariant, but it's not much in 1 days time
        // With the rate the Target is increasing in value, its growth should account for most of the change
        // in swap rate
        assertClose(
            targetOutForOnePrincipalInit,
            targetOutForOnePrincipal1Week.mulDown(
                scale1Week.divDown(initScale)
            ),
            1e15
        );
    }

    function testDifferentDecimals() public {
<<<<<<< HEAD
        uint8 DECIMALS = 8;
        uint256 BASE_UNIT = 10 ** DECIMALS;
        (ERC20Mintable _target, ERC20Mintable _pt, Space _space, User[] memory users) = _initPoolAndUsers(DECIMALS, BASE_UNIT * 100);
=======
        // Setup ----
        // Set PT/Yield to 8 decimals
        MockDividerSpace divider = new MockDividerSpace(8);
        divider.initSeries(maturity);
        // Set Target to 9 decimals
        MockAdapterSpace adapter = new MockAdapterSpace(9);
        adapter.setScale(INIT_SCALE);

        SpaceFactory spaceFactory = new SpaceFactory(
            vault,
            address(divider),
            ts,
            g1,
            g2,
            true
        );
        Space space = Space(spaceFactory.create(address(adapter), maturity));

        (address _pt, , , , , , , , ) = MockDividerSpace(divider).series(
            address(adapter),
            maturity
        );
        ERC20Mintable pt = ERC20Mintable(_pt);
        ERC20Mintable _target = ERC20Mintable(adapter.target());
>>>>>>> 1be987d1

        User max = users[0];
        User eve = users[1];

        // 1. Max joins 1 Target in
        max.join(0, BASE_UNIT);

        // The pool moved one Target out of max's account
        assertEq(_target.balanceOf(address(max)), BASE_UNIT * 99);

        // 2. Eve swaps 1 PT in
        eve.swapIn(true, BASE_UNIT);

        // 3. Max tries to Join 1 of each
        max.join(BASE_UNIT, BASE_UNIT);

        assertEq(_pt.balanceOf(address(max)), BASE_UNIT * 99);

        // Compare Target pulled from max's account to the normal, 18 decimal case
        jim.join(0, 1e18);
        sid.swapIn(true, 1e18);
        jim.join(1e18, 1e18);

        // Check that both pools have the same supply of BPTs
        assertEq(_space.totalSupply(), space.totalSupply());
        // Check that both Jim and Max have around the same amount of their Target type left, after norming to 8 decimals
        assertEq(
            _target.balanceOf(address(max)),
            target.balanceOf(address(jim)) / 10**(18 - _target.decimals())
        );
    }

    function testDifferentDecimalsMinReserves() public {
<<<<<<< HEAD
=======
        // Set PT/YT to 8 decimals
        MockDividerSpace divider = new MockDividerSpace(8);
        divider.initSeries(maturity);
        // Set Target to 9 decima;s
        MockAdapterSpace adapter = new MockAdapterSpace(9);
        adapter.setScale(INIT_SCALE);
        SpaceFactory spaceFactory = new SpaceFactory(
            vault,
            address(divider),
            ts,
            g1,
            g2,
            true
        );
        Space space = Space(spaceFactory.create(address(adapter), maturity));
        
>>>>>>> 1be987d1

        uint8 DECIMALS = 8;
        uint256 BASE_UNIT = 10 ** DECIMALS;
        (, , Space _space, User[] memory users) = _initPoolAndUsers(DECIMALS, BASE_UNIT * 100);

        User max = users[0];
        User eve = users[1];

        max.join(0, BASE_UNIT * 5);

        // Init the PT side of the pool
        eve.swapIn(true, BASE_UNIT);

        // Swaps work
<<<<<<< HEAD
        eve.swapIn(true, BASE_UNIT);
        eve.swapOut(false, BASE_UNIT);
=======
        eve.swapIn(true, 1e8);
        eve.swapOut(false, 1e8);
        emit log_named_uint("bpt", space.totalSupply());
>>>>>>> 1be987d1

        // Exit everything
        max.exit(_space.balanceOf(address(max)));
        (, uint256[] memory balances, ) = vault.getPoolTokens(
            _space.getPoolId()
        );

        // Reserves get stripped down to 1:1 due to downscaling
        assertEq(balances[0], 1);
        assertEq(balances[1], 1);
<<<<<<< HEAD
=======
        emit log_named_uint("bpt", space.totalSupply());
>>>>>>> 1be987d1

        uint256 lpSupplyPreJoin = _space.totalSupply();
        max.join(BASE_UNIT * 5, BASE_UNIT * 5);

<<<<<<< HEAD
        (, balances, ) = vault.getPoolTokens(
            _space.getPoolId()
        );
        // Reserves are now exactly equal, regardless of what the ratio was at previously
        assertEq(balances[0], BASE_UNIT * 5 + 1);
        assertEq(balances[1], BASE_UNIT * 5 + 1);
=======
        (, balances, ) = vault.getPoolTokens(space.getPoolId());
        // Reserves are now equal, regardless of differences in decimals
        assertEq(balances[0], 500000001);
        assertEq(balances[1], 500000001);

        emit log_named_uint("bpt", space.totalSupply());

        // Swaps are borked
        vm.expectRevert("BAL#001");
        eve.swapIn(true, 1e8);
>>>>>>> 1be987d1

        // BPT is just a scaled version of the reserves on both sides, disconnected from the YS invariant
        assertEq(_space.totalSupply(), (BASE_UNIT * 5 + 1) * lpSupplyPreJoin);
    }

<<<<<<< HEAD
    // Companion test to testSmallDecimalsGuardInvalidState, the primary difference is that Sia does not join any liquidity
    // Testing that, without a small amount of liquidity kept in the Pool, the Pool can enter an invalid state with low decimal tokens
    function testFailSmallDecimalsGuardInvalidState(uint64 joinAmt, uint64 swapInAmt1, uint64 swapInAmt2) public {
=======
    // companion test to testSmallDecimalsGuardInvalidState, the primary difference is that Sia does not join any liquidity
    function testFailSmallDecimalsGuardInvalidState(
        uint64 joinAmt,
        uint64 swapInAmt1,
        uint64 swapInAmt2
    ) public {
>>>>>>> 1be987d1
        vm.assume(joinAmt / 2 > swapInAmt1);
        vm.assume(swapInAmt1 / 2 > swapInAmt2);
        // No tiny swaps
        vm.assume(swapInAmt2 >= 1e7);

<<<<<<< HEAD
        uint8 DECIMALS = 8;
        (, , Space _space, User[] memory users) = _initPoolAndUsers(DECIMALS, uint256(joinAmt) + uint256(swapInAmt1) + uint256(swapInAmt2));
=======
        MockDividerSpace divider = new MockDividerSpace(8);
        divider.initSeries(maturity);
        MockAdapterSpace adapter = new MockAdapterSpace(8);
        SpaceFactory spaceFactory = new SpaceFactory(
            vault,
            address(divider),
            ts,
            g1,
            g2,
            true
        );
        Space space = Space(spaceFactory.create(address(adapter), maturity));

        (address _pt, , , , , , , , ) = MockDividerSpace(divider).series(
            address(adapter),
            maturity
        );
        ERC20Mintable pt = ERC20Mintable(_pt);
        ERC20Mintable _target = ERC20Mintable(adapter.target());

        User max = new User(vault, space, pt, _target);
        _target.mint(address(max), uint256(joinAmt) * 2);
        pt.mint(address(max), uint256(joinAmt) * 2);
>>>>>>> 1be987d1

        User max = users[0];
        User eve = users[1];

        max.join(0, joinAmt);
        eve.swapIn(true, swapInAmt1);
        max.exit(_space.balanceOf(address(max)));

        (, uint256[] memory balances, ) = vault.getPoolTokens(
            _space.getPoolId()
        );

        assertTrue(
            !((balances[0] == 0 || balances[0] == 1) &&
                (balances[1] == 0 || balances[1] == 1))
        );

        // Even though max re-joins all of his liquidity...
        max.join(joinAmt, joinAmt);
        // ...eve's swapIn fails
        eve.swapIn(true, swapInAmt2);
    }

<<<<<<< HEAD
    // Companion test to testFailSmallDecimalNoLockedLiquidity, the primary difference is that Sia keeps a tiny amount of liquidity locked
    // Testing that a small amount of liquidity kept in the Pool prevents the Pool from ever entering an invalid state
    function testSmallDecimalsGuardInvalidState(uint64 joinAmt, uint64 swapInAmt1, uint64 swapInAmt2) public {
=======
    // companion test to testFailSmallDecimalNoLockedLiquidity, the primary difference is that Sia keeps a tiny amount of liquidity locked
    function testSmallDecimalsGuardInvalidState(
        uint64 joinAmt,
        uint64 swapInAmt1,
        uint64 swapInAmt2
    ) public {
>>>>>>> 1be987d1
        vm.assume(joinAmt / 2 > swapInAmt1);
        vm.assume(swapInAmt1 / 2 > swapInAmt2);
        // No tiny swaps
        vm.assume(swapInAmt2 >= 1e7);

<<<<<<< HEAD
        uint8 DECIMALS = 8;
        emit log_uint(joinAmt);
        emit log_uint(joinAmt + swapInAmt1 + swapInAmt2);
        (, , Space _space, User[] memory users) = _initPoolAndUsers(DECIMALS, uint256(joinAmt) + uint256(swapInAmt1) + uint256(swapInAmt2));
=======
        MockDividerSpace divider = new MockDividerSpace(8);
        divider.initSeries(maturity);
        MockAdapterSpace adapter = new MockAdapterSpace(8);
        SpaceFactory spaceFactory = new SpaceFactory(
            vault,
            address(divider),
            ts,
            g1,
            g2,
            true
        );
        Space space = Space(spaceFactory.create(address(adapter), maturity));

        (address _pt, , , , , , , , ) = MockDividerSpace(divider).series(
            address(adapter),
            maturity
        );
        ERC20Mintable _target = ERC20Mintable(adapter.target());

        User max = new User(vault, space, ERC20Mintable(_pt), _target);
        _target.mint(address(max), uint256(joinAmt) * 2);
        ERC20Mintable(_pt).mint(address(max), uint256(joinAmt) * 2);
>>>>>>> 1be987d1

        User max = users[0];
        User eve = users[1];
        User sia = users[2];

        // Sia keeps a little seed liquidity locked in the pool
        sia.join(0, 1e8);

        max.join(0, joinAmt);
        // Init PTs
        eve.swapIn(true, swapInAmt1);
        // Exit everything besides Sia's seed liquidity
        max.exit(_space.balanceOf(address(max)));

        (, uint256[] memory balances, ) = vault.getPoolTokens(
            _space.getPoolId()
        );

        assertTrue(
            !((balances[0] == 0 || balances[0] == 1) &&
                (balances[1] == 0 || balances[1] == 1))
        );

        // Re-join all of Max's liquidity
        max.join(joinAmt, joinAmt);
        // Swap in succeeds
        eve.swapIn(true, swapInAmt2);
    }

    function testNonMonotonicScale() public {
        adapter.setScale(1e18);
        jim.join(0, 10e18);
        sid.swapIn(true, 5.5e18);
        jim.join(10e18, 10e18);

        adapter.setScale(1.5e18);
        jim.join(10e18, 10e18);
        uint256 targetOut1 = sid.swapIn(true, 5.5e18);

        adapter.setScale(1e18);
        jim.join(10e18, 10e18);
        uint256 targetOut2 = sid.swapIn(true, 5.5e18);

        // Set scale to below the initial scale
        adapter.setScale(0.5e18);
        jim.join(10e18, 10e18);
        uint256 targetOut3 = sid.swapIn(true, 5.5e18);

        // Receive more and more Target out as the Scale value decreases
        assertGt(targetOut3, targetOut2);
        assertGt(targetOut2, targetOut1);
    }

<<<<<<< HEAD
    function testOnSwapStorageUpdates() public {
        // 1. Initialize resesrves on both sides of the pool
        jim.join(0, 10e18);
        sid.swapIn(true, 2e18);

        // 2. Warp forward to a non-zero block num & timestamp
        uint256 BLOCK = 1;
        uint256 TS = 111;
        vm.roll(BLOCK);
        vm.warp(TS);

        uint256 pti = space.pti();
        bytes32 poolId = space.getPoolId();
        (, uint256[] memory balances, ) = vault.getPoolTokens(poolId);

        vm.record();
        // 3. Try calling onSwap directly
        space.onSwap(
            IPoolSwapStructs.SwapRequest({
                kind: IVault.SwapKind.GIVEN_OUT,
                tokenIn: IERC20(address(target)),
                tokenOut: IERC20(address(pt)),
                amount: 1e18,
                poolId: poolId,
                lastChangeBlock: 0,
                from: address(0),
                to: address(0),
                userData: ""
            }),
            balances[1 - pti],
            balances[pti]
        );

        // Check that no storage slots were updated, and that no sample was stored
        (, bytes32[] memory writes) = vm.accesses(address(space));
        assertEq(writes.length, 0);
        (,,,,,, uint256 sampleTS) = space.getSample(0);
        assertEq(sampleTS, 0);

        // 4. Try a normal swap through the vault
        sid.swapIn(true, 1e18);

        // Check that a single storage slot was updated: the oracle 0 index sample
        (, writes) = vm.accesses(address(space));
        assertEq(writes.length, 1);
        (,,,,,, sampleTS) = space.getSample(0);
        assertEq(sampleTS, TS);
    }
=======
// todo test preview, test only vault
>>>>>>> 1be987d1

    function testPairOracle() public {
        adapter.setScale(1e18);
        vm.warp(0 hours);
        vm.roll(0);

        // Create a new space pool with no fees
        spaceFactory.setParams(ts, FixedPoint.ONE, FixedPoint.ONE, true);
        uint256 NEW_MATURITY = maturity / 2;
        divider.initSeries(NEW_MATURITY);
        space = Space(spaceFactory.create(address(adapter), NEW_MATURITY));

        User tim = new User(vault, space, pt, target);
        pt.mint(address(tim), INTIAL_USER_BALANCE);
        target.mint(address(tim), INTIAL_USER_BALANCE);

        User pam = new User(vault, space, pt, target);
        pt.mint(address(pam), INTIAL_USER_BALANCE);
        target.mint(address(pam), INTIAL_USER_BALANCE);

        tim.join(0, 10e18);
        pam.swapIn(true, 2e18);

        uint256 sampleTs;
        (, , , , , , sampleTs) = space.getSample(1);
        // Uninitialized samples are identified by a PT timestamp
        assertEq(sampleTs, 0);

        // Establish the first price
        vm.warp(1 hours);
        vm.roll(1);
        tim.join(1e18, 1e18);

        (, , , , , , sampleTs) = space.getSample(1);
        assertEq(sampleTs, 1 hours);

        vm.warp(2 hours);
        vm.roll(2);
        // Tiny join so that the reserves when the TWAP is deteremined are similar to what they'll be
        // when we determine the instantaneous spot price
        tim.join(10, 10);
        (, , , , , , sampleTs) = space.getSample(2);
        assertEq(sampleTs, 2 hours);

        uint256 targetOut = tim.swapIn(true, 1e12);
        // Pseudo swap to determine the instantaneous spot price
        uint256 pTInstSpotPrice = targetOut.divDown(1e12);

        uint256 twapPeriod = 1 hours;
        IPriceOracle.OracleAverageQuery[]
            memory queries = new IPriceOracle.OracleAverageQuery[](1);
        queries[0] = IPriceOracle.OracleAverageQuery({
            variable: IPriceOracle.Variable.PAIR_PRICE,
            secs: twapPeriod,
            ago: 0
        });
        uint256[] memory results = space.getTimeWeightedAverage(queries);
        // Token order always the same for tests, PT in terms of Target
        uint256 pTPrice = results[0];

        // Tolerance for swap induced imprecision
        assertClose(pTPrice, pTInstSpotPrice, 6e14);

        vm.warp(20 hours);
        vm.roll(20);
        tim.join(10, 10);
        queries[0] = IPriceOracle.OracleAverageQuery({
            variable: IPriceOracle.Variable.PAIR_PRICE,
            secs: twapPeriod,
            ago: 0
        });
        results = space.getTimeWeightedAverage(queries);
        pTPrice = results[0];

        targetOut = tim.swapIn(true, 1e12);
        pTInstSpotPrice = targetOut.divDown(1e12);

        // Tolerance for swap induced imprecision
        assertClose(pTPrice, pTInstSpotPrice, 6e14);

        twapPeriod = 22 hours;
        queries[0] = IPriceOracle.OracleAverageQuery({
            variable: IPriceOracle.Variable.PAIR_PRICE,
            secs: twapPeriod,
            ago: 0
        });

        // Can't twap beyond what has been recorded
        try space.getTimeWeightedAverage(queries) {
            fail();
        } catch Error(string memory error) {
            assertEq(error, "BAL#312");
        }

        for (uint256 i = 3; i < 23; i++) {
            vm.warp(i * 1 hours);
            vm.roll(i);
            tim.join(10, 10);
        }

        (, , , , , , sampleTs) = space.getSample(space.getTotalSamples() - 1);
        assertEq(sampleTs, 19 hours);

        for (uint256 i = 23; i < 42; i++) {
            vm.warp(i * 1 hours);
            vm.roll(i);
            tim.join(10, 10);
        }

        (, , , , , , sampleTs) = space.getSample(space.getTotalSamples() - 1);
        assertEq(sampleTs, 39 hours);
    }

    function testPairOracleNoSamples() public {
        adapter.setScale(1e18);
        vm.warp(0 hours);
        vm.roll(0);

        jim.join(0, 10e18);
        sid.swapIn(true, 2e18);

        // Establish the first price
        vm.warp(1 hours);
        vm.roll(1);
        jim.join(1e18, 1e18);

        uint256 twapPeriod = 1 hours;
        IPriceOracle.OracleAverageQuery[]
            memory queries = new IPriceOracle.OracleAverageQuery[](1);
        queries[0] = IPriceOracle.OracleAverageQuery({
            variable: IPriceOracle.Variable.PAIR_PRICE,
            secs: twapPeriod,
            ago: 0
        });
        uint256[] memory results = space.getTimeWeightedAverage(queries);

        uint256 pTPricePre = results[0];

        vm.warp(5 hours);

        queries = new IPriceOracle.OracleAverageQuery[](1);
        queries[0] = IPriceOracle.OracleAverageQuery({
            variable: IPriceOracle.Variable.PAIR_PRICE,
            secs: twapPeriod,
            ago: 0
        });
        results = space.getTimeWeightedAverage(queries);

        // Token order always the same for tests
        uint256 pTPrice = results[0];

        assertEq(pTPricePre, pTPrice);
    }

    function testImpliedRateFromPriceUtil() public {
        adapter.setScale(1e18);
        // Compare to implied rates calculated externally
        assertClose(
            space.getImpliedRateFromPrice(0.5e18),
            1048575000000000000000000,
            1e18
        );
        assertClose(
            space.getImpliedRateFromPrice(0.9e18),
            7225263339969966000,
            1e18
        );
        assertClose(
            space.getImpliedRateFromPrice(0.98e18),
            497885049771156200,
            1e18
        );

        // Warp halfway through the term
        vm.warp(7905600);
        assertClose(
            space.getImpliedRateFromPrice(0.9e18),
            66654957011853880000,
            1e18
        );
        assertClose(
            space.getImpliedRateFromPrice(0.98e18),
            1243659622327939600,
            1e18
        );

        // Warp 7/8ths of the way through the term
        vm.warp(13834800);
        assertClose(
            space.getImpliedRateFromPrice(0.9e18),
            20950696665886087000000000,
            1e18
        );
        assertClose(
            space.getImpliedRateFromPrice(0.98e18),
            24341241586778587000,
            1e18
        );

        vm.warp(maturity);
        assertEq(space.getImpliedRateFromPrice(0.9e18), 0);

        vm.warp(0);
        // Try a different scale
        adapter.setScale(2e18);
        assertClose(
            space.getImpliedRateFromPrice(0.45e18),
            7225263339969966000,
            1e18
        );
    }

    function testPriceFromImpliedRateUtil() public {
        adapter.setScale(1e18);
        assertClose(
            space.getPriceFromImpliedRate(
                space.getImpliedRateFromPrice(0.5e18)
            ),
            0.5e18,
            1e14
        );
        assertClose(
            space.getPriceFromImpliedRate(
                space.getImpliedRateFromPrice(0.9e18)
            ),
            0.9e18,
            1e14
        );
        assertClose(
            space.getPriceFromImpliedRate(
                space.getImpliedRateFromPrice(0.98e18)
            ),
            0.98e18,
            1e14
        );

        vm.warp(7905600);
        assertClose(
            space.getPriceFromImpliedRate(
                space.getImpliedRateFromPrice(0.9e18)
            ),
            0.9e18,
            1e14
        );
        assertClose(
            space.getPriceFromImpliedRate(
                space.getImpliedRateFromPrice(0.98e18)
            ),
            0.98e18,
            1e14
        );

        vm.warp(13834800);
        assertClose(
            space.getPriceFromImpliedRate(
                space.getImpliedRateFromPrice(0.9e18)
            ),
            0.9e18,
            1e14
        );
        assertClose(
            space.getPriceFromImpliedRate(
                space.getImpliedRateFromPrice(0.98e18)
            ),
            0.98e18,
            1e14
        );

        vm.warp(maturity);
        assertEq(space.getPriceFromImpliedRate(0.1e18), 1e18);

        vm.warp(0);
        adapter.setScale(2e18);
        assertClose(
            space.getPriceFromImpliedRate(
                space.getImpliedRateFromPrice(0.45e18)
            ),
            0.45e18,
            1e14
        );
    }

    function testFairBptPrice() public {
        adapter.setScale(1e18);
        vm.warp(0 hours);
        vm.roll(0);

        jim.join(0, 10e18);
        sid.swapIn(true, 2e18);

        // Will fail with an invalid seconds query if the oracle isn't ready
        try space.getFairBPTPrice(1 hours) {
            fail();
        } catch Error(string memory error) {
            assertEq(error, "BAL#312");
        }

        // Establish the first price
        vm.warp(1 hours);
        vm.roll(1);
        jim.join(1e18, 1e18);

        // Establish the second price
        vm.warp(2 hours);
        vm.roll(2);
        jim.join(1e18, 1e18);

        IPriceOracle.OracleAverageQuery[]
            memory queries = new IPriceOracle.OracleAverageQuery[](1);
        queries[0] = IPriceOracle.OracleAverageQuery({
            variable: IPriceOracle.Variable.PAIR_PRICE,
            secs: 1 hours,
            ago: 120
        });
        uint256[] memory results = space.getTimeWeightedAverage(queries);
        uint256 fairPTPriceInTarget1 = results[0];

        uint256 theoFairBptValue1 = space.getFairBPTPrice(10 minutes);
        (, uint256[] memory balances, ) = vault.getPoolTokens(
            space.getPoolId()
        );

        // The BPT value using the safe price and the spot reserves
        uint256 spotBptValueFairPrice1 = balances[space.pti()]
            .mulDown(fairPTPriceInTarget1)
            .add(balances[1 - space.pti()])
            .divDown(space.totalSupply());

        // Since the oracle price and the current spot price are the same,
        // they fair equilibrium BPT price should be very close the actual spot BPT price
        assertClose(spotBptValueFairPrice1, theoFairBptValue1, 1e14);

        // Swapping in within the same block as the last join won't update the oracle
        // (max of one price stored per block),
        // but it will update the spot reserves
        sid.swapIn(true, 4e18);

        queries = new IPriceOracle.OracleAverageQuery[](1);
        queries[0] = IPriceOracle.OracleAverageQuery({
            variable: IPriceOracle.Variable.PAIR_PRICE,
            secs: 1 hours,
            ago: 120
        });
        results = space.getTimeWeightedAverage(queries);
        uint256 fairPTPriceInTarget2 = results[0];

        assertEq(fairPTPriceInTarget1, fairPTPriceInTarget2);

        uint256 theoFairBptValue2 = space.getFairBPTPrice(10 minutes);
        // So the theoretical BPT equilibrium price has not changed much
        assertClose(theoFairBptValue1, theoFairBptValue2, 2e15);
        // Whereas the spot value fair price is notably different
        (, balances, ) = vault.getPoolTokens(space.getPoolId());
        uint256 spotBptValueFairPrice2 = balances[space.pti()]
            .mulDown(fairPTPriceInTarget1)
            .add(balances[1 - space.pti()])
            .divDown(space.totalSupply());

        assertTrue(!isClose(spotBptValueFairPrice1, spotBptValueFairPrice2, 5e15));
    }

<<<<<<< HEAD
    function testSmallDecimalsFirstJoinReserveCache() public {
        uint8 DECIMALS = 8;
        uint256 BASE_UNIT = 10 ** DECIMALS;
        (, , Space _space, User[] memory users) = _initPoolAndUsers(DECIMALS, BASE_UNIT);
        User jim = users[0];

        vm.record();
        // 1. Join 1 unit of Target into the pool
        jim.join(0, BASE_UNIT);
        (, bytes32[] memory writes) = vm.accesses(address(_space));

        // Get the values for the internal cached reserves, which, becuase they're the last storage slots 
        // updated on the first join, we do by checking the last two writes
        uint256 lastToken0Reserve = uint256(vm.load(address(_space), writes[writes.length - 1]));
        uint256 lastToken1Reserve = uint256(vm.load(address(_space), writes[writes.length - 2]));

        // Check that both token reserves have been set to 1 * scale, normed to 18 decimals
        assertEq(lastToken0Reserve, 1e18 * INIT_SCALE / 1e18);
        assertEq(lastToken1Reserve, 1e18 * INIT_SCALE / 1e18);
    }

=======
>>>>>>> 1be987d1
    function testFactorySetPoolSwap() public {
        // 1. Create a valid pool with another Space Factory
        SpaceFactory spaceFactory2 = new SpaceFactory(
            vault,
            address(divider),
            ts,
            g1,
            g2,
            true
        );
        address space2 = spaceFactory2.create(address(adapter), maturity);

        // 2. Set the new pool on the original Space Factory
<<<<<<< HEAD
=======
        divider.initSeries(maturity + 1);
>>>>>>> 1be987d1
        spaceFactory.setPool(address(adapter), maturity + 1, space2);

        // Create a user for the new pool
        User user1 = new User(vault, Space(space2), ERC20Mintable(pt), ERC20Mintable(target));
        target.mint(address(user1), 2e18);
        pt.mint(address(user1), 1e18);

        // 3. Initialize both sides of the manually set pool
        user1.join(0, 2e18);
        user1.swapIn(true, 0.5e18);

        // Check that swaps work normally
        uint256 targetOut = user1.swapIn(true, 0.5e18);
        assertGt(targetOut, 0);
    }

<<<<<<< HEAD
    // INTERNAL HELPERS ––––––––––––

    function _initPoolAndUsers(uint8 targetDecimals, uint256 mintAmount)
        internal returns (
        ERC20Mintable target,
        ERC20Mintable pt,
        Space space,
        User[] memory users
    ) {
        MockDividerSpace divider = new MockDividerSpace(targetDecimals);
        MockAdapterSpace adapter = new MockAdapterSpace(targetDecimals);
        adapter.setScale(INIT_SCALE);

        SpaceFactory spaceFactory = new SpaceFactory(
            vault,
            address(divider),
            ts,
            g1,
            g2,
            true
        );
        space = Space(spaceFactory.create(address(adapter), maturity));

        (address _pt, , , , , , , , ) = MockDividerSpace(divider).series(
            address(adapter),
            maturity
        );
        pt = ERC20Mintable(_pt);
        target = ERC20Mintable(adapter.target());

        User user1 = new User(vault, space, ERC20Mintable(pt), ERC20Mintable(target));
        target.mint(address(user1), mintAmount);
        pt.mint(address(user1), mintAmount);

        User user2 = new User(vault, space, pt, target);
        target.mint(address(user2), mintAmount);
        pt.mint(address(user2), mintAmount);

        User user3 = new User(vault, space, pt, target);
        target.mint(address(user3), mintAmount);
        pt.mint(address(user3), mintAmount);
        users = new User[](3);
        users[0] = user1;
        users[1] = user2;
        users[2] = user2;
    }


    // protocol fees
    // min bpt guard
    // negative rate from margin (or oracle query fails)
=======
    // testPriceNeverAboveOne
>>>>>>> 1be987d1
}<|MERGE_RESOLUTION|>--- conflicted
+++ resolved
@@ -3,17 +3,10 @@
 pragma experimental ABIEncoderV2;
 
 // Testing utils
-<<<<<<< HEAD
 import { DSTest } from "@sense-finance/v1-core/src/tests/test-helpers/test.sol";
 import { MockDividerSpace, MockAdapterSpace, ERC20Mintable } from "./utils/Mocks.sol";
 import { Vm } from "forge-std/Vm.sol";
 import { User } from "./utils/User.sol";
-=======
-import {DSTest} from "@sense-finance/v1-core/src/tests/test-helpers/test.sol";
-import {MockDividerSpace, MockAdapterSpace, ERC20Mintable} from "./utils/Mocks.sol";
-import {Vm} from "forge-std/Vm.sol";
-import {User} from "./utils/User.sol";
->>>>>>> 1be987d1
 
 // External references
 import { Vault, IVault, IWETH, IAuthorizer, IAsset, IProtocolFeesCollector } from "@balancer-labs/v2-vault/contracts/Vault.sol";
@@ -731,36 +724,9 @@
     }
 
     function testDifferentDecimals() public {
-<<<<<<< HEAD
         uint8 DECIMALS = 8;
         uint256 BASE_UNIT = 10 ** DECIMALS;
         (ERC20Mintable _target, ERC20Mintable _pt, Space _space, User[] memory users) = _initPoolAndUsers(DECIMALS, BASE_UNIT * 100);
-=======
-        // Setup ----
-        // Set PT/Yield to 8 decimals
-        MockDividerSpace divider = new MockDividerSpace(8);
-        divider.initSeries(maturity);
-        // Set Target to 9 decimals
-        MockAdapterSpace adapter = new MockAdapterSpace(9);
-        adapter.setScale(INIT_SCALE);
-
-        SpaceFactory spaceFactory = new SpaceFactory(
-            vault,
-            address(divider),
-            ts,
-            g1,
-            g2,
-            true
-        );
-        Space space = Space(spaceFactory.create(address(adapter), maturity));
-
-        (address _pt, , , , , , , , ) = MockDividerSpace(divider).series(
-            address(adapter),
-            maturity
-        );
-        ERC20Mintable pt = ERC20Mintable(_pt);
-        ERC20Mintable _target = ERC20Mintable(adapter.target());
->>>>>>> 1be987d1
 
         User max = users[0];
         User eve = users[1];
@@ -794,8 +760,6 @@
     }
 
     function testDifferentDecimalsMinReserves() public {
-<<<<<<< HEAD
-=======
         // Set PT/YT to 8 decimals
         MockDividerSpace divider = new MockDividerSpace(8);
         divider.initSeries(maturity);
@@ -812,7 +776,6 @@
         );
         Space space = Space(spaceFactory.create(address(adapter), maturity));
         
->>>>>>> 1be987d1
 
         uint8 DECIMALS = 8;
         uint256 BASE_UNIT = 10 ** DECIMALS;
@@ -827,14 +790,8 @@
         eve.swapIn(true, BASE_UNIT);
 
         // Swaps work
-<<<<<<< HEAD
         eve.swapIn(true, BASE_UNIT);
         eve.swapOut(false, BASE_UNIT);
-=======
-        eve.swapIn(true, 1e8);
-        eve.swapOut(false, 1e8);
-        emit log_named_uint("bpt", space.totalSupply());
->>>>>>> 1be987d1
 
         // Exit everything
         max.exit(_space.balanceOf(address(max)));
@@ -845,59 +802,68 @@
         // Reserves get stripped down to 1:1 due to downscaling
         assertEq(balances[0], 1);
         assertEq(balances[1], 1);
-<<<<<<< HEAD
-=======
-        emit log_named_uint("bpt", space.totalSupply());
->>>>>>> 1be987d1
 
         uint256 lpSupplyPreJoin = _space.totalSupply();
         max.join(BASE_UNIT * 5, BASE_UNIT * 5);
 
-<<<<<<< HEAD
         (, balances, ) = vault.getPoolTokens(
             _space.getPoolId()
         );
         // Reserves are now exactly equal, regardless of what the ratio was at previously
         assertEq(balances[0], BASE_UNIT * 5 + 1);
         assertEq(balances[1], BASE_UNIT * 5 + 1);
-=======
-        (, balances, ) = vault.getPoolTokens(space.getPoolId());
-        // Reserves are now equal, regardless of differences in decimals
-        assertEq(balances[0], 500000001);
-        assertEq(balances[1], 500000001);
-
-        emit log_named_uint("bpt", space.totalSupply());
-
-        // Swaps are borked
-        vm.expectRevert("BAL#001");
-        eve.swapIn(true, 1e8);
->>>>>>> 1be987d1
 
         // BPT is just a scaled version of the reserves on both sides, disconnected from the YS invariant
         assertEq(_space.totalSupply(), (BASE_UNIT * 5 + 1) * lpSupplyPreJoin);
     }
 
-<<<<<<< HEAD
-    // Companion test to testSmallDecimalsGuardInvalidState, the primary difference is that Sia does not join any liquidity
-    // Testing that, without a small amount of liquidity kept in the Pool, the Pool can enter an invalid state with low decimal tokens
-    function testFailSmallDecimalsGuardInvalidState(uint64 joinAmt, uint64 swapInAmt1, uint64 swapInAmt2) public {
-=======
     // companion test to testSmallDecimalsGuardInvalidState, the primary difference is that Sia does not join any liquidity
     function testFailSmallDecimalsGuardInvalidState(
         uint64 joinAmt,
         uint64 swapInAmt1,
         uint64 swapInAmt2
     ) public {
->>>>>>> 1be987d1
         vm.assume(joinAmt / 2 > swapInAmt1);
         vm.assume(swapInAmt1 / 2 > swapInAmt2);
         // No tiny swaps
         vm.assume(swapInAmt2 >= 1e7);
 
-<<<<<<< HEAD
         uint8 DECIMALS = 8;
         (, , Space _space, User[] memory users) = _initPoolAndUsers(DECIMALS, uint256(joinAmt) + uint256(swapInAmt1) + uint256(swapInAmt2));
-=======
+
+        User max = users[0];
+        User eve = users[1];
+
+        max.join(0, joinAmt);
+        eve.swapIn(true, swapInAmt1);
+        max.exit(_space.balanceOf(address(max)));
+
+        (, uint256[] memory balances, ) = vault.getPoolTokens(
+            _space.getPoolId()
+        );
+
+        assertTrue(
+            !((balances[0] == 0 || balances[0] == 1) &&
+                (balances[1] == 0 || balances[1] == 1))
+        );
+
+        // Even though max re-joins all of his liquidity...
+        max.join(joinAmt, joinAmt);
+        // ...eve's swapIn fails
+        eve.swapIn(true, swapInAmt2);
+    }
+
+    // companion test to testFailSmallDecimalNoLockedLiquidity, the primary difference is that Sia keeps a tiny amount of liquidity locked
+    function testSmallDecimalsGuardInvalidState(
+        uint64 joinAmt,
+        uint64 swapInAmt1,
+        uint64 swapInAmt2
+    ) public {
+        vm.assume(joinAmt / 2 > swapInAmt1);
+        vm.assume(swapInAmt1 / 2 > swapInAmt2);
+        // No tiny swaps
+        vm.assume(swapInAmt2 >= 1e7);
+
         MockDividerSpace divider = new MockDividerSpace(8);
         divider.initSeries(maturity);
         MockAdapterSpace adapter = new MockAdapterSpace(8);
@@ -915,86 +881,17 @@
             address(adapter),
             maturity
         );
-        ERC20Mintable pt = ERC20Mintable(_pt);
-        ERC20Mintable _target = ERC20Mintable(adapter.target());
-
-        User max = new User(vault, space, pt, _target);
-        _target.mint(address(max), uint256(joinAmt) * 2);
-        pt.mint(address(max), uint256(joinAmt) * 2);
->>>>>>> 1be987d1
-
-        User max = users[0];
-        User eve = users[1];
-
-        max.join(0, joinAmt);
-        eve.swapIn(true, swapInAmt1);
-        max.exit(_space.balanceOf(address(max)));
-
-        (, uint256[] memory balances, ) = vault.getPoolTokens(
-            _space.getPoolId()
-        );
-
-        assertTrue(
-            !((balances[0] == 0 || balances[0] == 1) &&
-                (balances[1] == 0 || balances[1] == 1))
-        );
-
-        // Even though max re-joins all of his liquidity...
-        max.join(joinAmt, joinAmt);
-        // ...eve's swapIn fails
-        eve.swapIn(true, swapInAmt2);
-    }
-
-<<<<<<< HEAD
-    // Companion test to testFailSmallDecimalNoLockedLiquidity, the primary difference is that Sia keeps a tiny amount of liquidity locked
-    // Testing that a small amount of liquidity kept in the Pool prevents the Pool from ever entering an invalid state
-    function testSmallDecimalsGuardInvalidState(uint64 joinAmt, uint64 swapInAmt1, uint64 swapInAmt2) public {
-=======
-    // companion test to testFailSmallDecimalNoLockedLiquidity, the primary difference is that Sia keeps a tiny amount of liquidity locked
-    function testSmallDecimalsGuardInvalidState(
-        uint64 joinAmt,
-        uint64 swapInAmt1,
-        uint64 swapInAmt2
-    ) public {
->>>>>>> 1be987d1
-        vm.assume(joinAmt / 2 > swapInAmt1);
-        vm.assume(swapInAmt1 / 2 > swapInAmt2);
-        // No tiny swaps
-        vm.assume(swapInAmt2 >= 1e7);
-
-<<<<<<< HEAD
-        uint8 DECIMALS = 8;
-        emit log_uint(joinAmt);
-        emit log_uint(joinAmt + swapInAmt1 + swapInAmt2);
-        (, , Space _space, User[] memory users) = _initPoolAndUsers(DECIMALS, uint256(joinAmt) + uint256(swapInAmt1) + uint256(swapInAmt2));
-=======
-        MockDividerSpace divider = new MockDividerSpace(8);
-        divider.initSeries(maturity);
-        MockAdapterSpace adapter = new MockAdapterSpace(8);
-        SpaceFactory spaceFactory = new SpaceFactory(
-            vault,
-            address(divider),
-            ts,
-            g1,
-            g2,
-            true
-        );
-        Space space = Space(spaceFactory.create(address(adapter), maturity));
-
-        (address _pt, , , , , , , , ) = MockDividerSpace(divider).series(
-            address(adapter),
-            maturity
-        );
         ERC20Mintable _target = ERC20Mintable(adapter.target());
 
         User max = new User(vault, space, ERC20Mintable(_pt), _target);
         _target.mint(address(max), uint256(joinAmt) * 2);
         ERC20Mintable(_pt).mint(address(max), uint256(joinAmt) * 2);
->>>>>>> 1be987d1
-
-        User max = users[0];
-        User eve = users[1];
-        User sia = users[2];
+
+        User eve = new User(vault, space, ERC20Mintable(_pt), _target);
+        ERC20Mintable(_pt).mint(address(eve), swapInAmt1 + swapInAmt2);
+
+        User sia = new User(vault, space, ERC20Mintable(_pt), _target);
+        _target.mint(address(sia), 1e8);
 
         // Sia keeps a little seed liquidity locked in the pool
         sia.join(0, 1e8);
@@ -1003,10 +900,10 @@
         // Init PTs
         eve.swapIn(true, swapInAmt1);
         // Exit everything besides Sia's seed liquidity
-        max.exit(_space.balanceOf(address(max)));
+        max.exit(space.balanceOf(address(max)));
 
         (, uint256[] memory balances, ) = vault.getPoolTokens(
-            _space.getPoolId()
+            space.getPoolId()
         );
 
         assertTrue(
@@ -1044,58 +941,7 @@
         assertGt(targetOut2, targetOut1);
     }
 
-<<<<<<< HEAD
-    function testOnSwapStorageUpdates() public {
-        // 1. Initialize resesrves on both sides of the pool
-        jim.join(0, 10e18);
-        sid.swapIn(true, 2e18);
-
-        // 2. Warp forward to a non-zero block num & timestamp
-        uint256 BLOCK = 1;
-        uint256 TS = 111;
-        vm.roll(BLOCK);
-        vm.warp(TS);
-
-        uint256 pti = space.pti();
-        bytes32 poolId = space.getPoolId();
-        (, uint256[] memory balances, ) = vault.getPoolTokens(poolId);
-
-        vm.record();
-        // 3. Try calling onSwap directly
-        space.onSwap(
-            IPoolSwapStructs.SwapRequest({
-                kind: IVault.SwapKind.GIVEN_OUT,
-                tokenIn: IERC20(address(target)),
-                tokenOut: IERC20(address(pt)),
-                amount: 1e18,
-                poolId: poolId,
-                lastChangeBlock: 0,
-                from: address(0),
-                to: address(0),
-                userData: ""
-            }),
-            balances[1 - pti],
-            balances[pti]
-        );
-
-        // Check that no storage slots were updated, and that no sample was stored
-        (, bytes32[] memory writes) = vm.accesses(address(space));
-        assertEq(writes.length, 0);
-        (,,,,,, uint256 sampleTS) = space.getSample(0);
-        assertEq(sampleTS, 0);
-
-        // 4. Try a normal swap through the vault
-        sid.swapIn(true, 1e18);
-
-        // Check that a single storage slot was updated: the oracle 0 index sample
-        (, writes) = vm.accesses(address(space));
-        assertEq(writes.length, 1);
-        (,,,,,, sampleTS) = space.getSample(0);
-        assertEq(sampleTS, TS);
-    }
-=======
-// todo test preview, test only vault
->>>>>>> 1be987d1
+    // todo test preview, test only vault
 
     function testPairOracle() public {
         adapter.setScale(1e18);
@@ -1457,7 +1303,6 @@
         assertTrue(!isClose(spotBptValueFairPrice1, spotBptValueFairPrice2, 5e15));
     }
 
-<<<<<<< HEAD
     function testSmallDecimalsFirstJoinReserveCache() public {
         uint8 DECIMALS = 8;
         uint256 BASE_UNIT = 10 ** DECIMALS;
@@ -1479,8 +1324,6 @@
         assertEq(lastToken1Reserve, 1e18 * INIT_SCALE / 1e18);
     }
 
-=======
->>>>>>> 1be987d1
     function testFactorySetPoolSwap() public {
         // 1. Create a valid pool with another Space Factory
         SpaceFactory spaceFactory2 = new SpaceFactory(
@@ -1494,10 +1337,7 @@
         address space2 = spaceFactory2.create(address(adapter), maturity);
 
         // 2. Set the new pool on the original Space Factory
-<<<<<<< HEAD
-=======
         divider.initSeries(maturity + 1);
->>>>>>> 1be987d1
         spaceFactory.setPool(address(adapter), maturity + 1, space2);
 
         // Create a user for the new pool
@@ -1514,7 +1354,6 @@
         assertGt(targetOut, 0);
     }
 
-<<<<<<< HEAD
     // INTERNAL HELPERS ––––––––––––
 
     function _initPoolAndUsers(uint8 targetDecimals, uint256 mintAmount)
@@ -1527,6 +1366,7 @@
         MockDividerSpace divider = new MockDividerSpace(targetDecimals);
         MockAdapterSpace adapter = new MockAdapterSpace(targetDecimals);
         adapter.setScale(INIT_SCALE);
+        divider.initSeries(maturity);
 
         SpaceFactory spaceFactory = new SpaceFactory(
             vault,
@@ -1566,7 +1406,4 @@
     // protocol fees
     // min bpt guard
     // negative rate from margin (or oracle query fails)
-=======
-    // testPriceNeverAboveOne
->>>>>>> 1be987d1
 }